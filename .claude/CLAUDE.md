--- conflicted
+++ resolved
@@ -75,22 +75,16 @@
 
 The evaluator consists of two main stages:
 
-<<<<<<< HEAD
 1. **Tree-Sitter Parsing** (`src/tree_sitter_parser.rs` + `src/ir.rs`)
    - Uses Tree-Sitter grammar for robust parsing
    - Converts parse trees to S-expression IR (`SExpr`)
    - Tracks source positions for error reporting
-   - Handles comments: `//`, `/* */`, `;`
-   - Supports special operators: `!`, `?`, `<-`, `<=`, etc.
-=======
-1. **Lexical Analysis & S-expression Parsing** (`src/tree_sitter_parser.rs`)
    - Tokenizes input text into structured tokens using Tree-Sitter
    - Parses tokens into S-expressions
    - Handles comments: `;` (semicolon line comments only)
    - Supports special operators: `!`, `?`, `<-`, `<=`, etc.
    - Prefix operator handling: `!(expr)` → `(! expr)`
    - Special type symbols: `%Undefined%`, `%Irreducible%`
->>>>>>> f0c89fd5
 
 2. **Backend Evaluation** (`src/backend/`)
    - **Compilation** (`compile.rs`) - Parses MeTTa source to `MettaValue` expressions
