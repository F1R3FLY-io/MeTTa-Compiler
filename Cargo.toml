--- conflicted
+++ resolved
@@ -58,7 +58,6 @@
 name = "mork_evaluation"
 harness = false
 
-<<<<<<< HEAD
 [[bench]]
 name = "simd_micro"
 harness = false
@@ -94,8 +93,6 @@
 name = "iter_rules_bench"
 harness = false
 
-=======
->>>>>>> 7731c52f
 [dependencies]
 # MORK - MeTTa Optimal Reduction Kernel for pattern matching
 mork = { path = "../MORK/kernel", features = ["interning"] }
