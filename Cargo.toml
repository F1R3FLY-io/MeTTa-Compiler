[package]
name = "mettatron"
version = "0.1.2"
edition = "2021"
authors = ["F1R3FLY.io"]
description = "MeTTaTron - MeTTa language evaluator with lazy evaluation and pattern matching"
license = "Apache-2.0"
repository = "https://github.com/F1R3FLY-io/MeTTa-Compiler"
keywords = ["metta", "evaluator", "lisp", "pattern-matching"]
categories = ["compilers", "parser-implementations"]

[lib]
name = "mettatron"
path = "src/lib.rs"
crate-type = ["rlib", "cdylib"]

[[bin]]
name = "mettatron"
path = "src/main.rs"

[[bench]]
name = "rule_matching"
harness = false

[[bench]]
name = "pattern_match"
harness = false

[[bench]]
name = "type_lookup"
harness = false

[[bench]]
name = "prefix_navigation_benchmarks"
harness = false

[[bench]]
name = "bulk_operations"
harness = false

[[bench]]
name = "cow_environment"
harness = false

[[bench]]
name = "algebraic_status_duplicate_detection"
harness = false

[[bench]]
name = "expression_parallelism"
harness = false

[[bench]]
name = "branch_comparison"
harness = false

[dependencies]
# MORK - MeTTa Optimal Reduction Kernel for pattern matching
mork = { path = "../MORK/kernel", features = ["interning"] }
# MORK expr - S-expression representation used by MORK (formerly mork-bytestring)
mork-expr = { path = "../MORK/expr" }
# MORK frontend - Parser for MORK s-expressions
mork-frontend = { path = "../MORK/frontend" }
# MORK interning - Symbol interning for MORK
mork-interning = { path = "../MORK/interning" }
# Models - Rholang protobuf models for PathMap Par integration
models = { path = "../f1r3node/models" }
# Tokio - Async runtime for parallel evaluation (optional)
tokio = { version = "1", features = ["rt", "sync"], optional = true }

# PathMap - Trie-map library used by MORK
# Note: Windows is not currently supported due to jemalloc incompatibility
# MORK's workspace enables jemalloc which requires Unix build tools
pathmap = { path = "../PathMap", features = ["jemalloc", "arena_compact"] }
# pathmap = { git = "https://github.com/Adam-Vandervorst/PathMap.git", branch = "master", features = ["jemalloc", "arena_compact"] }
# pathmap = { version = "0.2.0-alpha0", features = ["jemalloc", "arena_compact"] }

# Tree-sitter - Parser for LSP support
tree-sitter = "0.25"
tree-sitter-metta = { path = "tree-sitter-metta" }

# REPL dependencies
rustyline = "14.0"
dirs = "5.0"
regex = "1.11"

# LRU cache for pattern caching optimization
lru = "0.12"

# SmallVec - Stack-allocated vector for optimizing pattern matching bindings
smallvec = "1.11"

# liblevenshtein - Fuzzy string matching for "Did you mean?" suggestions
# liblevenshtein = { path = "../liblevenshtein-rust", features = ["pathmap-backend"] }
liblevenshtein = { version = "^0.7", features = ["pathmap-backend"] }

# Note: jemalloc is already enabled globally via PathMap's features = ["jemalloc"]
# PathMap sets tikv-jemallocator as the global allocator, providing 100-1000× parallel speedup

[features]
default = ["interning", "async"]
async = ["tokio"]
interning = []

[dev-dependencies]
# For integration tests
regex = "1.10"
nom = "7.1"
toml = "0.8"
serde = { version = "1.0", features = ["derive"] }
<<<<<<< HEAD
tokio = { version = "1", features = ["rt-multi-thread", "process", "time", "sync", "macros"] }
# Benchmarking
criterion = { version = "0.5", features = ["html_reports"] }
=======
tokio = { version = "1", features = [
    "rt-multi-thread",
    "process",
    "time",
    "sync",
    "macros",
] }
divan = "0.1.21"
paste = "1.0.15"

[[bench]]
name = "metta"
harness = false
>>>>>>> 9fddd302

[profile.release]
opt-level = 3
lto = true
codegen-units = 1
strip = true

[profile.bench]
inherits = "release"
strip = false  # Keep debug symbols for profiling
debug = true   # Enable line-level profiling

[profile.profiling]
inherits = "release"
strip = false  # Keep debug symbols for flamegraphs
debug = 1      # Line tables only (smaller than debug = true)

# Debian package metadata
[package.metadata.deb]
maintainer = "F1R3FLY.io <noreply@f1r3fly.io>"
copyright = "2024, F1R3FLY.io <noreply@f1r3fly.io>"
license-file = ["LICENSE", "4"]
extended-description = """\
MeTTaTron is a MeTTa language evaluator with lazy evaluation and pattern matching.
MeTTa is a language with LISP-like S-expression syntax supporting rules, control flow,
type assertions, and grounded functions."""
depends = "$auto"
section = "devel"
priority = "optional"
assets = [
    [
        "target/release/mettatron",
        "usr/bin/",
        "755",
    ],
    [
        "target/release/rholang-cli",
        "usr/bin/",
        "755",
    ],
    [
        "target/release/libmettatron.so",
        "usr/lib/",
        "644",
    ],
    [
        "target/release/libmettatron.rlib",
        "usr/lib/",
        "644",
    ],
    [
        "README.md",
        "usr/share/doc/mettatron/",
        "644",
    ],
    [
        "LICENSE",
        "usr/share/doc/mettatron/",
        "644",
    ],
    [
        "examples/*",
        "usr/share/doc/mettatron/examples/",
        "644",
    ],
]

# RPM package metadata
[package.metadata.generate-rpm]
license = "Apache-2.0"
assets = [
    { source = "target/release/mettatron", dest = "/usr/bin/mettatron", mode = "755" },
    { source = "target/release/rholang-cli", dest = "/usr/bin/rholang-cli", mode = "755" },
    { source = "target/release/libmettatron.so", dest = "/usr/lib64/libmettatron.so", mode = "644" },
    { source = "target/release/libmettatron.rlib", dest = "/usr/lib64/libmettatron.rlib", mode = "644" },
    { source = "README.md", dest = "/usr/share/doc/mettatron/README.md", mode = "644", doc = true },
    { source = "LICENSE", dest = "/usr/share/doc/mettatron/LICENSE", mode = "644", doc = true },
]<|MERGE_RESOLUTION|>--- conflicted
+++ resolved
@@ -108,11 +108,6 @@
 nom = "7.1"
 toml = "0.8"
 serde = { version = "1.0", features = ["derive"] }
-<<<<<<< HEAD
-tokio = { version = "1", features = ["rt-multi-thread", "process", "time", "sync", "macros"] }
-# Benchmarking
-criterion = { version = "0.5", features = ["html_reports"] }
-=======
 tokio = { version = "1", features = [
     "rt-multi-thread",
     "process",
@@ -120,13 +115,14 @@
     "sync",
     "macros",
 ] }
+# Benchmarking
+criterion = { version = "0.5", features = ["html_reports"] }
 divan = "0.1.21"
 paste = "1.0.15"
 
 [[bench]]
 name = "metta"
 harness = false
->>>>>>> 9fddd302
 
 [profile.release]
 opt-level = 3
