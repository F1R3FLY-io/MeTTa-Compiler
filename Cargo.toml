--- conflicted
+++ resolved
@@ -53,15 +53,12 @@
     "sync",
     "macros",
 ] }
-<<<<<<< HEAD
-=======
 divan = "0.1.21"
 paste = "1.0.15"
 
 [[bench]]
 name = "metta"
 harness = false
->>>>>>> 6818f67f
 
 [profile.release]
 opt-level = 3
