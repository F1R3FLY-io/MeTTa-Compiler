// Compile function: MeTTa text → PathMap structure
//
// The compile function parses MeTTa source code and produces a PathMap structure
// containing [parsed_sexprs, fact_db] where:
// - parsed_sexprs: List of s-expressions as nested lists preserving original operator symbols
// - fact_db: PathMap instance representing the fact database (initially empty)
//
// Operator symbols like +, -, * are preserved as-is (not normalized to add, sub, mul)

use crate::backend::models::{MettaState, MettaValue};
use crate::tree_sitter_parser::{SyntaxError, SyntaxErrorKind, TreeSitterMettaParser};

use tracing::{debug, error, info, instrument, warn};

/// Compile MeTTa source code into a MettaState ready for evaluation
/// Returns a compiled state with pending expressions and empty environment
#[instrument(level = "info", skip(src))]
pub fn compile(src: &str) -> Result<MettaState, SyntaxError> {
    info!(
        line_count = src.lines().count(),
        char_count = src.chars().count(),
        "Compiling MeTTa source"
    );

    // Parse the source into s-expressions using Tree-Sitter
    let mut parser = TreeSitterMettaParser::new().map_err(|e| SyntaxError {
        kind: SyntaxErrorKind::ParserInit(e),
        line: 0,
        column: 0,
        text: String::new(),
        file_path: None,
    })?;

<<<<<<< HEAD
    // Convert s-expressions to MettaValue representation using idiomatic TryFrom
    let metta_values: Result<Vec<_>, _> = sexprs.iter().map(MettaValue::try_from).collect();
    let metta_values = metta_values.map_err(|e| SyntaxError {
        kind: SyntaxErrorKind::Generic,
        line: 1,
        column: 1,
        text: e,
        file_path: None,
    })?;

    Ok(MettaState::new_compiled(metta_values))
}

/// Compile MeTTa source code with a file path for error reporting
/// The file path will be included in any syntax error messages
pub fn compile_with_path(src: &str, file_path: Option<&str>) -> Result<MettaState, SyntaxError> {
    compile(src).map_err(|e| match file_path {
        Some(path) => e.with_file_path(path),
        None => e,
    })
}

/// Implement idiomatic Rust conversion from MettaExpr to MettaValue
impl TryFrom<&MettaExpr> for MettaValue {
    type Error = String;

    fn try_from(sexpr: &MettaExpr) -> Result<Self, String> {
        match sexpr {
            MettaExpr::Atom(s, _span) => {
                // Parse literals (MeTTa uses capitalized True/False per hyperon-experimental)
                match s.as_str() {
                    "True" => Ok(MettaValue::Bool(true)),
                    "False" => Ok(MettaValue::Bool(false)),
                    _ => {
                        // Keep the original symbol as-is (including operators like +, -, *, etc.)
                        Ok(MettaValue::Atom(s.clone()))
                    }
                }
            }
            MettaExpr::String(s, _span) => Ok(MettaValue::String(s.clone())),
            MettaExpr::Integer(n, _span) => Ok(MettaValue::Long(*n)),
            MettaExpr::Float(f, _span) => Ok(MettaValue::Float(*f)),
            MettaExpr::List(items, _span) => {
                if items.is_empty() {
                    // HE-compatible: () is an empty S-expression, not Nil
                    // This allows collapse to produce (()) and () to evaluate to ()
                    Ok(MettaValue::SExpr(vec![]))
                } else {
                    // Check if this is a conjunction: (,) or (, expr1 expr2 ...)
                    let is_conjunction = items
                        .first()
                        .is_some_and(|first| matches!(first, MettaExpr::Atom(s, _) if s == ","));

                    if is_conjunction {
                        // Convert to Conjunction variant (skip the comma operator)
                        let goals: Result<Vec<_>, _> =
                            items[1..].iter().map(MettaValue::try_from).collect();
                        Ok(MettaValue::Conjunction(goals?))
                    } else {
                        // Regular S-expression
                        let values: Result<Vec<_>, _> =
                            items.iter().map(MettaValue::try_from).collect();
                        Ok(MettaValue::SExpr(values?))
                    }
                }
            }
            MettaExpr::Quoted(expr, _span) => {
                // For quoted expressions, wrap in a quote operator
                let inner = MettaValue::try_from(expr.as_ref())?;
                Ok(MettaValue::quote(inner))
            }
=======
    let sexprs = parser.parse(src).map_err(|e| {
        error!(
            kind = ?e.kind,
            text = %e,
            "Syntax error from parsing MeTTa source code"
        );
        debug!(src, %e);
        e
    })?;

    let metta_values: Result<Vec<_>, _> = sexprs.iter().map(MettaValue::try_from).collect();
    let metta_values = metta_values.map_err(|e| {
        error!(
            text = %e,
            "Error during converting MeTTa expressions to MeTTa values"
        );
        debug!(src, %e);
        SyntaxError {
            kind: SyntaxErrorKind::Generic,
            line: 1,
            column: 1,
            text: e,
>>>>>>> 7731c52f
        }
    })?;

    Ok(MettaState::new_compiled(metta_values))
}

#[cfg(test)]
mod tests {
    use super::*;

    #[test]
    fn test_compile_empty_input() {
        let result = compile("");
        assert!(result.is_ok());
        let state = result.unwrap();
        assert_eq!(state.source.len(), 0);
    }

    #[test]
    fn test_compile_simple() {
        let src = "(+ 1 2)";
        let result = compile(src);
        assert!(result.is_ok());

        let state = result.unwrap();
        assert_eq!(state.source.len(), 1);
        // Environment is empty at compile time (facts added during eval)
        assert_eq!(state.environment.rule_count(), 0);
        assert!(state.output.is_empty());

        // Should be: (+ 1 2) - operator symbol preserved
        if let MettaValue::SExpr(items) = &state.source[0] {
            assert_eq!(items.len(), 3);
            assert_eq!(items[0], MettaValue::Atom("+".to_string()));
            assert_eq!(items[1], MettaValue::Long(1));
            assert_eq!(items[2], MettaValue::Long(2));
        } else {
            panic!("Expected SExpr");
        }
    }

    #[test]
    fn test_compile_multiple_expressions() {
        let src = "(+ 1 2) (* 3 4)";
        let state = compile(src).unwrap();
        assert_eq!(state.source.len(), 2);
    }

    #[test]
    fn test_compile_operators() {
        // Operators should be preserved as-is (not normalized)
        let operators = vec![
            ("+", "+"),
            ("-", "-"),
            ("*", "*"),
            ("/", "/"),
            ("<", "<"),
            ("<=", "<="),
            ("==", "=="),
        ];

        for (op, expected) in operators {
            let src = format!("({} 1 2)", op);
            let state = compile(&src).unwrap();
            if let MettaValue::SExpr(items) = &state.source[0] {
                assert_eq!(
                    items[0],
                    MettaValue::Atom(expected.to_string()),
                    "Failed for operator {}",
                    op
                );
            }
        }
    }

    #[test]
    fn test_compile_gt() {
        // Test > operator - should be preserved as-is
        let src = "(> 1 2)";
        let state = compile(src).unwrap();
        if let MettaValue::SExpr(items) = &state.source[0] {
            assert_eq!(items[0], MettaValue::Atom(">".to_string()));
        }

        // Note: >= is tokenized by the lexer as two separate tokens: Symbol(">") and Equals
        // This would need to be fixed in sexpr.rs to handle >= as a single operator
        // For now, >= is not supported as a single operator
    }

    #[test]
    fn test_compile_negative_numbers() {
        let src = "(+ -5 -10)";
        let state = compile(src).unwrap();

        if let MettaValue::SExpr(items) = &state.source[0] {
            assert_eq!(items[0], MettaValue::Atom("+".to_string()));
            assert_eq!(items[1], MettaValue::Long(-5));
            assert_eq!(items[2], MettaValue::Long(-10));
        } else {
            panic!("Expected SExpr with negative numbers");
        }
    }

    #[test]
    fn test_compile_zero() {
        let src = "0";
        let state = compile(src).unwrap();

        assert_eq!(state.source.len(), 1);
        assert_eq!(state.source[0], MettaValue::Long(0));
    }

    #[test]
    fn test_compile_literals() {
        let src = "(True False 42 \"hello\")";
        let state = compile(src).unwrap();

        if let MettaValue::SExpr(items) = &state.source[0] {
            assert_eq!(items[0], MettaValue::Bool(true));
            assert_eq!(items[1], MettaValue::Bool(false));
            assert_eq!(items[2], MettaValue::Long(42));
            assert_eq!(items[3], MettaValue::String("hello".to_string()));
        }
    }

    #[test]
    fn test_compile_mixed_literals() {
        let src = "(list 42 -7 0 True False \"text\" ())";
        let state = compile(src).unwrap();

        if let MettaValue::SExpr(items) = &state.source[0] {
            assert_eq!(items[0], MettaValue::Atom("list".to_string()));
            assert_eq!(items[1], MettaValue::Long(42));
            assert_eq!(items[2], MettaValue::Long(-7));
            assert_eq!(items[3], MettaValue::Long(0));
            assert_eq!(items[4], MettaValue::Bool(true));
            assert_eq!(items[5], MettaValue::Bool(false));
            assert_eq!(items[6], MettaValue::String("text".to_string()));
            // () compiles to empty SExpr for HE compatibility
            assert_eq!(items[7], MettaValue::SExpr(vec![]));
        } else {
            panic!("Expected SExpr with mixed literals");
        }
    }

    #[test]
    fn test_boolean_case_sensitivity() {
        // Lowercase should be treated as atoms, not booleans
        // MeTTa uses capitalized True/False per hyperon-experimental
        let src = "(true false)";
        let state = compile(src).unwrap();

        if let MettaValue::SExpr(items) = &state.source[0] {
            assert_eq!(items.len(), 2);
            assert_eq!(items[0], MettaValue::Atom("true".to_string()));
            assert_eq!(items[1], MettaValue::Atom("false".to_string()));
        } else {
            panic!("Expected SExpr with lowercase boolean atoms");
        }

        // Verify capitalized versions ARE treated as booleans
        let src = "(True False)";
        let state = compile(src).unwrap();

        if let MettaValue::SExpr(items) = &state.source[0] {
            assert_eq!(items.len(), 2);
            assert_eq!(items[0], MettaValue::Bool(true));
            assert_eq!(items[1], MettaValue::Bool(false));
        } else {
            panic!("Expected SExpr with boolean values");
        }
    }

    #[test]
    fn test_compile_with_comments() {
        let src = r#"
            ; Single line comment
            (+ 1 2)
            ; Another comment
            (* 3 4)
        "#;
        let state = compile(src).unwrap();
        assert_eq!(state.source.len(), 2);
    }

    #[test]
    fn test_compile_type_assertion() {
        let src = "(: x Number)";
        let state = compile(src).unwrap();

        assert_eq!(state.source.len(), 1);

        if let MettaValue::SExpr(items) = &state.source[0] {
            assert_eq!(items.len(), 3);
            assert_eq!(items[0], MettaValue::Atom(":".to_string()));
            assert_eq!(items[1], MettaValue::Atom("x".to_string()));
            assert_eq!(items[2], MettaValue::Atom("Number".to_string()));
        } else {
            panic!("Expected SExpr for type assertion");
        }
    }

    #[test]
    fn test_compile_exclaim_operator() {
        let src = "!(double 5)";
        let state = compile(src).unwrap();

        assert_eq!(state.source.len(), 1);

        if let MettaValue::SExpr(items) = &state.source[0] {
            assert_eq!(items.len(), 2);
            assert_eq!(items[0], MettaValue::Atom("!".to_string()));

            if let MettaValue::SExpr(inner) = &items[1] {
                assert_eq!(inner[0], MettaValue::Atom("double".to_string()));
                assert_eq!(inner[1], MettaValue::Long(5));
            } else {
                panic!("Expected SExpr inside !");
            }
        } else {
            panic!("Expected SExpr for ! operator");
        }
    }

    #[test]
    fn test_compile_dollar_variable() {
        let src = "$x";
        let state = compile(src).unwrap();

        assert_eq!(state.source.len(), 1);
        assert_eq!(state.source[0], MettaValue::Atom("$x".to_string()));
    }

    #[test]
    fn test_compile_quote_variable() {
        let src = "'quoted";
        let state = compile(src).unwrap();

        assert_eq!(state.source.len(), 1);
        // Tree-Sitter parser treats 'quoted as a prefixed expression: (' quoted)
        assert_eq!(
            state.source[0],
            MettaValue::SExpr(vec![
                MettaValue::Atom("'".to_string()),
                MettaValue::Atom("quoted".to_string())
            ])
        );
    }

    #[test]
    fn test_compile_deeply_nested() {
        let src = "(+ 1 (+ 2 (+ 3 (+ 4 5))))";
        let state = compile(src).unwrap();

        assert_eq!(state.source.len(), 1);

        // Outer: (+ 1 ...)
        if let MettaValue::SExpr(outer) = &state.source[0] {
            assert_eq!(outer[0], MettaValue::Atom("+".to_string()));
            assert_eq!(outer[1], MettaValue::Long(1));

            // Level 2: (+ 2 ...)
            if let MettaValue::SExpr(level2) = &outer[2] {
                assert_eq!(level2[0], MettaValue::Atom("+".to_string()));
                assert_eq!(level2[1], MettaValue::Long(2));

                // Level 3: (+ 3 ...)
                if let MettaValue::SExpr(level3) = &level2[2] {
                    assert_eq!(level3[0], MettaValue::Atom("+".to_string()));
                    assert_eq!(level3[1], MettaValue::Long(3));

                    // Level 4: (+ 4 5)
                    if let MettaValue::SExpr(level4) = &level3[2] {
                        assert_eq!(level4[0], MettaValue::Atom("+".to_string()));
                        assert_eq!(level4[1], MettaValue::Long(4));
                        assert_eq!(level4[2], MettaValue::Long(5));
                    } else {
                        panic!("Expected SExpr at level 4");
                    }
                } else {
                    panic!("Expected SExpr at level 3");
                }
            } else {
                panic!("Expected SExpr at level 2");
            }
        } else {
            panic!("Expected SExpr for outer expression");
        }
    }

    #[test]
    fn test_invalid_syntax_unclosed_paren() {
        let input = "(+ 1 2";
        let result = compile(input);
        assert!(result.is_err());
    }

    #[test]
    fn test_invalid_syntax_extra_close_paren() {
        let input = "(+ 1 2))";
        let result = compile(input);
        assert!(result.is_err());
    }

    #[test]
    fn test_invalid_syntax_mismatched_parens() {
        let input = "((+ 1 2)";
        let result = compile(input);
        assert!(result.is_err());
    }

    #[test]
    fn test_error_with_atom_message() {
        use crate::backend::compile::compile;
        use crate::backend::eval::eval;

        let input = r#"(error failure-code 42)"#;
        let state = compile(input).unwrap();
        let (results, _env) = eval(state.source[0].clone(), state.environment);

        assert_eq!(results.len(), 1);
        if let MettaValue::Error(msg, _) = &results[0] {
            assert_eq!(msg, "failure-code");
        } else {
            panic!("Expected error");
        }
    }
}<|MERGE_RESOLUTION|>--- conflicted
+++ resolved
@@ -7,7 +7,10 @@
 //
 // Operator symbols like +, -, * are preserved as-is (not normalized to add, sub, mul)
 
+use std::sync::Arc;
+
 use crate::backend::models::{MettaState, MettaValue};
+use crate::ir::MettaExpr;
 use crate::tree_sitter_parser::{SyntaxError, SyntaxErrorKind, TreeSitterMettaParser};
 
 use tracing::{debug, error, info, instrument, warn};
@@ -31,15 +34,30 @@
         file_path: None,
     })?;
 
-<<<<<<< HEAD
-    // Convert s-expressions to MettaValue representation using idiomatic TryFrom
+    let sexprs = parser.parse(src).map_err(|e| {
+        error!(
+            kind = ?e.kind,
+            text = %e,
+            "Syntax error from parsing MeTTa source code"
+        );
+        debug!(src, %e);
+        e
+    })?;
+
     let metta_values: Result<Vec<_>, _> = sexprs.iter().map(MettaValue::try_from).collect();
-    let metta_values = metta_values.map_err(|e| SyntaxError {
-        kind: SyntaxErrorKind::Generic,
-        line: 1,
-        column: 1,
-        text: e,
-        file_path: None,
+    let metta_values = metta_values.map_err(|e| {
+        error!(
+            text = %e,
+            "Error during converting MeTTa expressions to MeTTa values"
+        );
+        debug!(src, %e);
+        SyntaxError {
+            kind: SyntaxErrorKind::Generic,
+            line: 1,
+            column: 1,
+            text: e,
+            file_path: None,
+        }
     })?;
 
     Ok(MettaState::new_compiled(metta_values))
@@ -103,34 +121,13 @@
                 let inner = MettaValue::try_from(expr.as_ref())?;
                 Ok(MettaValue::quote(inner))
             }
-=======
-    let sexprs = parser.parse(src).map_err(|e| {
-        error!(
-            kind = ?e.kind,
-            text = %e,
-            "Syntax error from parsing MeTTa source code"
-        );
-        debug!(src, %e);
-        e
-    })?;
-
-    let metta_values: Result<Vec<_>, _> = sexprs.iter().map(MettaValue::try_from).collect();
-    let metta_values = metta_values.map_err(|e| {
-        error!(
-            text = %e,
-            "Error during converting MeTTa expressions to MeTTa values"
-        );
-        debug!(src, %e);
-        SyntaxError {
-            kind: SyntaxErrorKind::Generic,
-            line: 1,
-            column: 1,
-            text: e,
->>>>>>> 7731c52f
-        }
-    })?;
-
-    Ok(MettaState::new_compiled(metta_values))
+        }
+    }
+}
+
+/// Helper function to create an error value
+pub fn make_error(msg: &str, details: MettaValue) -> MettaValue {
+    MettaValue::Error(msg.to_string(), Arc::new(details))
 }
 
 #[cfg(test)]
