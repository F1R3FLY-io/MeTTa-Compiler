--- conflicted
+++ resolved
@@ -1865,7 +1865,6 @@
         }
     }
 
-<<<<<<< HEAD
     /// Remove a fact from MORK Space by exact match
     ///
     /// This removes the specified value from the PathMap trie if it exists.
@@ -1885,14 +1884,9 @@
     /// - Acquires write lock on PathMap
     /// - Marks environment as modified (CoW)
     pub fn remove_from_space(&mut self, value: &MettaValue) {
+        trace!(target: "mettatron::environment::remove_from_space", ?value);
         use crate::backend::mork_convert::{metta_to_mork_bytes, ConversionContext};
         use crate::backend::varint_encoding::metta_to_varint_key;
-=======
-        // Fallback: use string path for variable-containing values
-        trace!(target: "mettatron::environment::add_to_space", "Using fallback string path");
-        let mork_str = value.to_mork_string();
-        let mork_bytes = mork_str.as_bytes();
->>>>>>> 7731c52f
 
         // Always try direct byte conversion (handles both ground and non-ground values)
         // Also properly handles arity limits (returns error instead of panicking)
@@ -1951,10 +1945,12 @@
     /// - Acquires multiple write locks (one per fact removed)
     /// - Consider using bulk removal for large result sets
     pub fn remove_matching(&mut self, pattern: &MettaValue) -> Vec<MettaValue> {
+        trace!(target: "mettatron::environment::remove_matching", ?pattern);
         // Query for all matches using match_space with identity template
         let matches = self.match_space(pattern, pattern);
 
         // Remove each match
+        trace!(target: "mettatron::environment::remove_matching", match_count = matches.len());
         for m in &matches {
             self.remove_from_space(m);
         }
@@ -2004,104 +2000,6 @@
         }
     }
 
-    /// Remove a fact from MORK Space by exact match
-    ///
-    /// This removes the specified value from the PathMap trie if it exists.
-    /// The value must match exactly - no pattern matching or wildcards.
-    ///
-    /// # Examples
-    /// ```ignore
-    /// env.add_to_space(&MettaValue::atom("foo"));
-    /// env.remove_from_space(&MettaValue::atom("foo"));  // Removes "foo"
-    /// ```
-    ///
-    /// # Performance
-    /// - Ground values: O(m) where m = size of MORK encoding
-    /// - Uses direct byte conversion for 10-20× speedup (same as add_to_space)
-    ///
-    /// # Thread Safety
-    /// - Acquires write lock on PathMap
-    /// - Marks environment as modified (CoW)
-    pub fn remove_from_space(&mut self, value: &MettaValue) {
-        trace!(target: "mettatron::environment::remove_from_space", ?value);
-        use crate::backend::mork_convert::{metta_to_mork_bytes, ConversionContext};
-
-        // Try direct byte conversion first (same optimization as add_to_space)
-        let is_ground = !Self::contains_variables(value);
-
-        if is_ground {
-            // Ground values: use direct MORK byte conversion
-            let space = self.create_space();
-            let mut ctx = ConversionContext::new();
-
-            if let Ok(mork_bytes) = metta_to_mork_bytes(value, &space, &mut ctx) {
-                // Direct PathMap removal
-                let mut space_mut = self.create_space();
-                space_mut.btm.remove(&mork_bytes);
-                self.update_pathmap(space_mut);
-                return;
-            }
-        }
-
-        // Fallback: use string path for variable-containing values
-        // Note: This should rarely happen as remove typically targets ground facts
-        let mork_str = value.to_mork_string();
-        let mork_bytes = mork_str.as_bytes();
-
-        // Create thread-local Space
-        let mut space = self.create_space();
-
-        // Parse to get MORK bytes, then remove
-        // We need to parse it to get the actual bytes used by PathMap
-        if space.load_all_sexpr_impl(mork_bytes, false).is_ok() {
-            // The parsed bytes are now in the temporary space
-            // We need to extract them and remove from our space
-            // For now, use the simpler approach: rebuild space without this fact
-            // This is less efficient but handles the edge case
-        }
-
-        // For variable-containing values (rare case), we don't support pattern-based removal yet
-        // Fall back to no-op - pattern-based removal will be added in remove_matching
-    }
-
-    /// Remove all facts matching a pattern from MORK Space
-    ///
-    /// This finds all facts that match the given pattern (with variables)
-    /// and removes each match from the space.
-    ///
-    /// # Examples
-    /// ```ignore
-    /// // Remove all facts with head "parent":
-    /// env.remove_matching(&sexpr![atom("parent"), var("$x"), var("$y")]);
-    ///
-    /// // Remove specific facts:
-    /// env.remove_matching(&sexpr![atom("temp"), var("$_")]);
-    /// ```
-    ///
-    /// # Returns
-    /// Vector of all removed facts (for logging/undo)
-    ///
-    /// # Performance
-    /// - O(n × m) where n = facts in space, m = pattern complexity
-    /// - Optimized by query_all() which uses PathMap prefix search
-    ///
-    /// # Thread Safety
-    /// - Acquires multiple write locks (one per fact removed)
-    /// - Consider using bulk removal for large result sets
-    pub fn remove_matching(&mut self, pattern: &MettaValue) -> Vec<MettaValue> {
-        trace!(target: "mettatron::environment::remove_matching", ?pattern);
-        // Query for all matches using match_space with identity template
-        let matches = self.match_space(pattern, pattern);
-
-        // Remove each match
-        trace!(target: "mettatron::environment::remove_matching", match_count = matches.len());
-        for m in &matches {
-            self.remove_from_space(m);
-        }
-
-        matches
-    }
-
     /// Bulk insert facts into MORK Space using PathMap anamorphism (Strategy 2)
     /// This is significantly faster than individual add_to_space() calls
     /// for large batches (3× speedup) due to:
@@ -2131,284 +2029,6 @@
             mmaps: HashMap::new(),
         };
 
-        // Pre-convert all facts to MORK bytes (outside lock)
-        // This works for both ground terms AND variable-containing terms
-        // Variables are encoded using De Bruijn indices
-        let mork_facts: Vec<Vec<u8>> = facts
-            .iter()
-            .map(|fact| {
-                let mut ctx = ConversionContext::new();
-                metta_to_mork_bytes(fact, &temp_space, &mut ctx)
-                    .map_err(|e| format!("MORK conversion failed for {:?}: {}", fact, e))
-            })
-            .collect::<Result<Vec<_>, _>>()?;
-
-        // STRATEGY 1: Simple iterator-based PathMap construction
-        // Build temporary PathMap outside the lock using individual inserts
-        // This is faster than anamorphism due to avoiding excessive cloning
-        let mut fact_trie = PathMap::new();
-
-        for mork_bytes in mork_facts {
-            fact_trie.insert(&mork_bytes, ());
-        }
-
-        // Single lock acquisition → union → unlock
-        // This is the only critical section, minimizing lock contention
-        {
-            let mut btm = self.shared.btm.write().unwrap();
-            *btm = btm.join(&fact_trie);
-        }
-
-        // Invalidate type index if any facts were type assertions
-        // Conservative: Assume any bulk insert might contain types
-        *self.shared.type_index_dirty.write().unwrap() = true;
-
-        self.modified.store(true, Ordering::Release); // CoW: mark as modified
-        Ok(())
-    }
-
-    // ============================================================
-    // Named Space Management (new-space, add-atom, remove-atom, collapse)
-    // ============================================================
-
-    /// Create a new named space and return its ID
-    /// Used by new-space operation
-    pub fn create_named_space(&mut self, name: &str) -> u64 {
-        self.make_owned();
-
-        let id = {
-            let mut next_id = self.shared.next_space_id.write().unwrap();
-            let id = *next_id;
-            *next_id += 1;
-            id
-        };
-
-        self.shared.named_spaces
-            .write()
-            .unwrap()
-            .insert(id, (name.to_string(), Vec::new()));
-
-        self.modified.store(true, Ordering::Release);
-        id
-    }
-
-    /// Add an atom to a named space by ID
-    /// Used by add-atom operation
-    pub fn add_to_named_space(&mut self, space_id: u64, value: &MettaValue) -> bool {
-        self.make_owned();
-
-        let mut spaces = self.shared.named_spaces.write().unwrap();
-        if let Some((_, atoms)) = spaces.get_mut(&space_id) {
-            atoms.push(value.clone());
-            self.modified.store(true, Ordering::Release);
-            true
-        } else {
-            false
-        }
-    }
-
-    /// Remove an atom from a named space by ID
-    /// Used by remove-atom operation
-    pub fn remove_from_named_space(&mut self, space_id: u64, value: &MettaValue) -> bool {
-        self.make_owned();
-
-        let mut spaces = self.shared.named_spaces.write().unwrap();
-        if let Some((_, atoms)) = spaces.get_mut(&space_id) {
-            // Remove first matching atom
-            if let Some(pos) = atoms.iter().position(|x| x == value) {
-                atoms.remove(pos);
-                self.modified.store(true, Ordering::Release);
-                return true;
-            }
-        }
-        false
-    }
-
-    /// Get all atoms from a named space as a list
-    /// Used by collapse operation
-    pub fn collapse_named_space(&self, space_id: u64) -> Vec<MettaValue> {
-        let spaces = self.shared.named_spaces.read().unwrap();
-        if let Some((_, atoms)) = spaces.get(&space_id) {
-            atoms.clone()
-        } else {
-            vec![]
-        }
-    }
-
-    /// Check if a named space exists
-    pub fn has_named_space(&self, space_id: u64) -> bool {
-        self.shared.named_spaces.read().unwrap().contains_key(&space_id)
-    }
-
-    // ============================================================
-    // Mutable State Management (new-state, get-state, change-state!)
-    // ============================================================
-
-    /// Create a new mutable state cell with an initial value
-    /// Used by new-state operation
-    ///
-    /// NOTE: States are truly mutable - they are created in the shared store
-    /// and visible to all environments sharing the same Arc<EnvironmentShared>.
-    /// We intentionally do NOT call make_owned() here because new states should
-    /// be globally visible, matching MeTTa HE semantics.
-    pub fn create_state(&mut self, initial_value: MettaValue) -> u64 {
-        // No make_owned() - states are shared, not copy-on-write
-        let id = {
-            let mut next_id = self.shared.next_state_id.write().unwrap();
-            let id = *next_id;
-            *next_id += 1;
-            id
-        };
-
-        self.shared.states.write().unwrap().insert(id, initial_value);
-
-        self.modified.store(true, Ordering::Release);
-        id
-    }
-
-    /// Get the current value of a state cell
-    /// Used by get-state operation
-    pub fn get_state(&self, state_id: u64) -> Option<MettaValue> {
-        self.shared.states.read().unwrap().get(&state_id).cloned()
-    }
-
-    /// Change the value of a state cell
-    /// Used by change-state! operation
-    /// Returns true if successful, false if state doesn't exist
-    ///
-    /// NOTE: States are truly mutable - changes are visible to all environments
-    /// sharing the same Arc<EnvironmentShared>. We intentionally do NOT call
-    /// make_owned() here because state mutations should be globally visible,
-    /// matching MeTTa HE semantics where change-state! is immediately observable.
-    pub fn change_state(&mut self, state_id: u64, new_value: MettaValue) -> bool {
-        // No make_owned() - states are shared, not copy-on-write
-        let mut states = self.shared.states.write().unwrap();
-        if let std::collections::hash_map::Entry::Occupied(mut e) = states.entry(state_id) {
-            e.insert(new_value);
-            self.modified.store(true, Ordering::Release);
-            true
-        } else {
-            false
-        }
-    }
-
-    /// Check if a state cell exists
-    pub fn has_state(&self, state_id: u64) -> bool {
-        self.shared.states.read().unwrap().contains_key(&state_id)
-    }
-
-    // ============================================================
-    // Symbol Bindings Management (bind!)
-    // ============================================================
-
-    /// Bind a symbol to a value
-    /// Used by bind! operation
-    pub fn bind(&mut self, symbol: &str, value: MettaValue) {
-        self.make_owned();
-
-        self.shared.bindings
-            .write()
-            .unwrap()
-            .insert(symbol.to_string(), value);
-
-        // Also register in fuzzy matcher for suggestions
-        self.shared.fuzzy_matcher.write().unwrap().insert(symbol);
-
-        self.modified.store(true, Ordering::Release);
-    }
-
-    /// Get the value bound to a symbol
-    /// Used for symbol resolution
-    pub fn get_binding(&self, symbol: &str) -> Option<MettaValue> {
-        self.shared.bindings.read().unwrap().get(symbol).cloned()
-    }
-
-    /// Check if a symbol is bound
-    pub fn has_binding(&self, symbol: &str) -> bool {
-        self.shared.bindings.read().unwrap().contains_key(symbol)
-    }
-
-    // ============================================================
-    // Tokenizer Operations (bind! support)
-    // ============================================================
-
-    /// Register a token with its value in the tokenizer
-    /// Used by bind! to register tokens for later resolution
-    /// HE-compatible: tokens registered here affect subsequent atom resolution
-    pub fn register_token(&mut self, token: &str, value: MettaValue) {
-        self.make_owned();
-        self.shared.tokenizer
-            .write()
-            .unwrap()
-            .register_token_value(token, value);
-        // Also register in fuzzy matcher for suggestions
-        self.shared.fuzzy_matcher.write().unwrap().insert(token);
-        self.modified.store(true, Ordering::Release);
-    }
-
-    /// Look up a token in the tokenizer
-    /// Returns the bound value if found
-    pub fn lookup_token(&self, token: &str) -> Option<MettaValue> {
-        self.shared.tokenizer.read().unwrap().lookup(token)
-    }
-
-    /// Check if a token is registered in the tokenizer
-    pub fn has_token(&self, token: &str) -> bool {
-        self.shared.tokenizer.read().unwrap().has_token(token)
-    }
-
-    // ============================================================
-    // Module Operations
-    // ============================================================
-
-    /// Get the current module path (directory of the executing module)
-    pub fn current_module_dir(&self) -> Option<&std::path::Path> {
-        self.current_module_path.as_deref()
-    }
-
-    /// Set the current module path
-    pub fn set_current_module_path(&mut self, path: Option<PathBuf>) {
-        self.current_module_path = path;
-    }
-
-    /// Check if a module is cached by path
-    pub fn get_module_by_path(&self, path: &std::path::Path) -> Option<ModId> {
-        self.shared.module_registry.read().unwrap().get_by_path(path)
-    }
-
-    /// Check if a module is cached by content hash
-    pub fn get_module_by_content(&self, content_hash: u64) -> Option<ModId> {
-        self.shared.module_registry
-            .read()
-            .unwrap()
-            .get_by_content(content_hash)
-    }
-
-    /// Check if a module is currently being loaded (cycle detection)
-    pub fn is_module_loading(&self, content_hash: u64) -> bool {
-        self.shared.module_registry
-            .read()
-            .unwrap()
-            .is_loading(content_hash)
-    }
-
-    /// Mark a module as being loaded
-    pub fn mark_module_loading(&self, content_hash: u64) {
-        self.shared.module_registry
-            .write()
-            .unwrap()
-            .mark_loading(content_hash);
-    }
-
-<<<<<<< HEAD
-    /// Unmark a module as loading
-    pub fn unmark_module_loading(&self, content_hash: u64) {
-        self.shared.module_registry
-            .write()
-            .unwrap()
-            .unmark_loading(content_hash);
-    }
-=======
         // Pre-convert all facts to MORK bytes (outside lock)
         // This works for both ground terms AND variable-containing terms
         // Variables are encoded using De Bruijn indices
@@ -2424,7 +2044,271 @@
             target: "mettatron::environment::add_facts_bulk",
             facts_ctr = mork_facts.len(), "Pre-convert all facts to MORK bytes"
         );
->>>>>>> 7731c52f
+
+        // STRATEGY 1: Simple iterator-based PathMap construction
+        // Build temporary PathMap outside the lock using individual inserts
+        // This is faster than anamorphism due to avoiding excessive cloning
+        let mut fact_trie = PathMap::new();
+
+        for mork_bytes in mork_facts {
+            fact_trie.insert(&mork_bytes, ());
+        }
+
+        // Single lock acquisition → union → unlock
+        // This is the only critical section, minimizing lock contention
+        {
+            let mut btm = self.shared.btm.write().unwrap();
+            *btm = btm.join(&fact_trie);
+        }
+
+        // Invalidate type index if any facts were type assertions
+        // Conservative: Assume any bulk insert might contain types
+        *self.shared.type_index_dirty.write().unwrap() = true;
+
+        self.modified.store(true, Ordering::Release); // CoW: mark as modified
+        Ok(())
+    }
+
+    // ============================================================
+    // Named Space Management (new-space, add-atom, remove-atom, collapse)
+    // ============================================================
+
+    /// Create a new named space and return its ID
+    /// Used by new-space operation
+    pub fn create_named_space(&mut self, name: &str) -> u64 {
+        self.make_owned();
+
+        let id = {
+            let mut next_id = self.shared.next_space_id.write().unwrap();
+            let id = *next_id;
+            *next_id += 1;
+            id
+        };
+
+        self.shared.named_spaces
+            .write()
+            .unwrap()
+            .insert(id, (name.to_string(), Vec::new()));
+
+        self.modified.store(true, Ordering::Release);
+        id
+    }
+
+    /// Add an atom to a named space by ID
+    /// Used by add-atom operation
+    pub fn add_to_named_space(&mut self, space_id: u64, value: &MettaValue) -> bool {
+        self.make_owned();
+
+        let mut spaces = self.shared.named_spaces.write().unwrap();
+        if let Some((_, atoms)) = spaces.get_mut(&space_id) {
+            atoms.push(value.clone());
+            self.modified.store(true, Ordering::Release);
+            true
+        } else {
+            false
+        }
+    }
+
+    /// Remove an atom from a named space by ID
+    /// Used by remove-atom operation
+    pub fn remove_from_named_space(&mut self, space_id: u64, value: &MettaValue) -> bool {
+        self.make_owned();
+
+        let mut spaces = self.shared.named_spaces.write().unwrap();
+        if let Some((_, atoms)) = spaces.get_mut(&space_id) {
+            // Remove first matching atom
+            if let Some(pos) = atoms.iter().position(|x| x == value) {
+                atoms.remove(pos);
+                self.modified.store(true, Ordering::Release);
+                return true;
+            }
+        }
+        false
+    }
+
+    /// Get all atoms from a named space as a list
+    /// Used by collapse operation
+    pub fn collapse_named_space(&self, space_id: u64) -> Vec<MettaValue> {
+        let spaces = self.shared.named_spaces.read().unwrap();
+        if let Some((_, atoms)) = spaces.get(&space_id) {
+            atoms.clone()
+        } else {
+            vec![]
+        }
+    }
+
+    /// Check if a named space exists
+    pub fn has_named_space(&self, space_id: u64) -> bool {
+        self.shared.named_spaces.read().unwrap().contains_key(&space_id)
+    }
+
+    // ============================================================
+    // Mutable State Management (new-state, get-state, change-state!)
+    // ============================================================
+
+    /// Create a new mutable state cell with an initial value
+    /// Used by new-state operation
+    ///
+    /// NOTE: States are truly mutable - they are created in the shared store
+    /// and visible to all environments sharing the same Arc<EnvironmentShared>.
+    /// We intentionally do NOT call make_owned() here because new states should
+    /// be globally visible, matching MeTTa HE semantics.
+    pub fn create_state(&mut self, initial_value: MettaValue) -> u64 {
+        // No make_owned() - states are shared, not copy-on-write
+        let id = {
+            let mut next_id = self.shared.next_state_id.write().unwrap();
+            let id = *next_id;
+            *next_id += 1;
+            id
+        };
+
+        self.shared.states.write().unwrap().insert(id, initial_value);
+
+        self.modified.store(true, Ordering::Release);
+        id
+    }
+
+    /// Get the current value of a state cell
+    /// Used by get-state operation
+    pub fn get_state(&self, state_id: u64) -> Option<MettaValue> {
+        self.shared.states.read().unwrap().get(&state_id).cloned()
+    }
+
+    /// Change the value of a state cell
+    /// Used by change-state! operation
+    /// Returns true if successful, false if state doesn't exist
+    ///
+    /// NOTE: States are truly mutable - changes are visible to all environments
+    /// sharing the same Arc<EnvironmentShared>. We intentionally do NOT call
+    /// make_owned() here because state mutations should be globally visible,
+    /// matching MeTTa HE semantics where change-state! is immediately observable.
+    pub fn change_state(&mut self, state_id: u64, new_value: MettaValue) -> bool {
+        // No make_owned() - states are shared, not copy-on-write
+        let mut states = self.shared.states.write().unwrap();
+        if let std::collections::hash_map::Entry::Occupied(mut e) = states.entry(state_id) {
+            e.insert(new_value);
+            self.modified.store(true, Ordering::Release);
+            true
+        } else {
+            false
+        }
+    }
+
+    /// Check if a state cell exists
+    pub fn has_state(&self, state_id: u64) -> bool {
+        self.shared.states.read().unwrap().contains_key(&state_id)
+    }
+
+    // ============================================================
+    // Symbol Bindings Management (bind!)
+    // ============================================================
+
+    /// Bind a symbol to a value
+    /// Used by bind! operation
+    pub fn bind(&mut self, symbol: &str, value: MettaValue) {
+        self.make_owned();
+
+        self.shared.bindings
+            .write()
+            .unwrap()
+            .insert(symbol.to_string(), value);
+
+        // Also register in fuzzy matcher for suggestions
+        self.shared.fuzzy_matcher.write().unwrap().insert(symbol);
+
+        self.modified.store(true, Ordering::Release);
+    }
+
+    /// Get the value bound to a symbol
+    /// Used for symbol resolution
+    pub fn get_binding(&self, symbol: &str) -> Option<MettaValue> {
+        self.shared.bindings.read().unwrap().get(symbol).cloned()
+    }
+
+    /// Check if a symbol is bound
+    pub fn has_binding(&self, symbol: &str) -> bool {
+        self.shared.bindings.read().unwrap().contains_key(symbol)
+    }
+
+    // ============================================================
+    // Tokenizer Operations (bind! support)
+    // ============================================================
+
+    /// Register a token with its value in the tokenizer
+    /// Used by bind! to register tokens for later resolution
+    /// HE-compatible: tokens registered here affect subsequent atom resolution
+    pub fn register_token(&mut self, token: &str, value: MettaValue) {
+        self.make_owned();
+        self.shared.tokenizer
+            .write()
+            .unwrap()
+            .register_token_value(token, value);
+        // Also register in fuzzy matcher for suggestions
+        self.shared.fuzzy_matcher.write().unwrap().insert(token);
+        self.modified.store(true, Ordering::Release);
+    }
+
+    /// Look up a token in the tokenizer
+    /// Returns the bound value if found
+    pub fn lookup_token(&self, token: &str) -> Option<MettaValue> {
+        self.shared.tokenizer.read().unwrap().lookup(token)
+    }
+
+    /// Check if a token is registered in the tokenizer
+    pub fn has_token(&self, token: &str) -> bool {
+        self.shared.tokenizer.read().unwrap().has_token(token)
+    }
+
+    // ============================================================
+    // Module Operations
+    // ============================================================
+
+    /// Get the current module path (directory of the executing module)
+    pub fn current_module_dir(&self) -> Option<&std::path::Path> {
+        self.current_module_path.as_deref()
+    }
+
+    /// Set the current module path
+    pub fn set_current_module_path(&mut self, path: Option<PathBuf>) {
+        self.current_module_path = path;
+    }
+
+    /// Check if a module is cached by path
+    pub fn get_module_by_path(&self, path: &std::path::Path) -> Option<ModId> {
+        self.shared.module_registry.read().unwrap().get_by_path(path)
+    }
+
+    /// Check if a module is cached by content hash
+    pub fn get_module_by_content(&self, content_hash: u64) -> Option<ModId> {
+        self.shared.module_registry
+            .read()
+            .unwrap()
+            .get_by_content(content_hash)
+    }
+
+    /// Check if a module is currently being loaded (cycle detection)
+    pub fn is_module_loading(&self, content_hash: u64) -> bool {
+        self.shared.module_registry
+            .read()
+            .unwrap()
+            .is_loading(content_hash)
+    }
+
+    /// Mark a module as being loaded
+    pub fn mark_module_loading(&self, content_hash: u64) {
+        self.shared.module_registry
+            .write()
+            .unwrap()
+            .mark_loading(content_hash);
+    }
+
+    /// Unmark a module as loading
+    pub fn unmark_module_loading(&self, content_hash: u64) {
+        self.shared.module_registry
+            .write()
+            .unwrap()
+            .unmark_loading(content_hash);
+    }
 
     /// Register a new module in the registry
     pub fn register_module(
@@ -2518,15 +2402,10 @@
     /// Returns Vec<Rule> for O(1) lookup instead of O(n) iteration
     /// Also includes wildcard rules that must be checked against all queries
     pub fn get_matching_rules(&self, head: &str, arity: usize) -> Vec<Rule> {
-<<<<<<< HEAD
+        trace!(target: "mettatron::environment::get_matching_rules", head, arity);
+
         // Use Symbol for O(1) comparison when symbol-interning is enabled
         let key = (Symbol::new(head), arity);
-=======
-        trace!(target: "mettatron::environment::get_matching_rules", head, arity);
-
-        // OPTIMIZATION: Single allocation for key to avoid double allocation
-        let key = (head.to_owned(), arity);
->>>>>>> 7731c52f
 
         // Fast-path: Check if we have any wildcard rules before acquiring the lock
         let has_wildcards = self.shared.has_wildcard_rules.load(Ordering::Acquire);
@@ -2731,29 +2610,10 @@
     /// PathMap and shared_mapping are shared via Arc, so facts (including type assertions) are automatically merged
     /// Multiplicities and rule indices are also merged via shared Arc
     pub fn union(&self, _other: &Environment) -> Environment {
-<<<<<<< HEAD
+        trace!(target: "mettatron::environment::union", "Unioning environments");
+
         // All shared state is now consolidated into single Arc<EnvironmentShared>
         // Clone is O(1) - just one atomic increment instead of 17
-=======
-        trace!(target: "mettatron::environment::union", "Unioning environments");
-        // PathMap and SharedMappingHandle are shared via Arc/Clone
-        // Facts (including type assertions) added to either are automatically visible in both
-        let shared_mapping = self.shared_mapping.clone();
-        let btm = self.btm.clone();
-
-        // Merge rule index and wildcard rules (both are Arc<Mutex>, so they're already shared)
-        let rule_index = self.rule_index.clone();
-        let wildcard_rules = self.wildcard_rules.clone();
-
-        // Merge multiplicities (both are Arc<Mutex>, so they're already shared)
-        // The counts are automatically shared via the Arc
-        let multiplicities = self.multiplicities.clone();
-        let pattern_cache = self.pattern_cache.clone();
-        let fuzzy_matcher = self.fuzzy_matcher.clone();
-        let type_index = self.type_index.clone();
-        let type_index_dirty = self.type_index_dirty.clone();
-
->>>>>>> 7731c52f
         Environment {
             shared: Arc::clone(&self.shared),
             shared_mapping: self.shared_mapping.clone(),
