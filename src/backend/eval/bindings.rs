--- conflicted
+++ resolved
@@ -416,18 +416,10 @@
                     super::friendly_value_repr(pattern),
                     super::friendly_value_repr(&value),
                     suggestion
-<<<<<<< HEAD
                 );
             }
             // Return Empty (no results) - allows nondeterministic alternatives to be tried
             // In HE, let is defined as: (= (let $pattern $atom $template) (unify $atom $pattern $template Empty))
-=======
-                ),
-                Arc::new(MettaValue::SExpr(args.to_vec())),
-            );
-            debug!(target: "mettatron::eval::eval_let", ?err, "Pattern match failed");
-            all_results.push(err);
->>>>>>> 7731c52f
         }
     }
 
