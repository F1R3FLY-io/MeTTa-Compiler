--- conflicted
+++ resolved
@@ -5,7 +5,6 @@
 
 use super::eval;
 
-<<<<<<< HEAD
 /// car-atom: (car-atom expr) -> first element
 /// Returns the first element of an expression (head)
 /// Example: (car-atom (a b c)) -> a
@@ -24,14 +23,14 @@
             }
             MettaValue::SExpr(_) => {
                 let err = MettaValue::Error(
-                    "car-atom: cannot get head of empty expression".to_string(),
+                    "car-atom expects a non-empty expression as argument".to_string(),
                     Arc::new(expr.clone()),
                 );
                 all_results.push(err);
             }
             MettaValue::Nil => {
                 let err = MettaValue::Error(
-                    "car-atom: cannot get head of empty expression".to_string(),
+                    "car-atom expects a non-empty expression as argument".to_string(),
                     Arc::new(expr.clone()),
                 );
                 all_results.push(err);
@@ -75,14 +74,14 @@
             }
             MettaValue::SExpr(_) => {
                 let err = MettaValue::Error(
-                    "cdr-atom: cannot get tail of empty expression".to_string(),
+                    "cdr-atom expects a non-empty expression as argument".to_string(),
                     Arc::new(expr.clone()),
                 );
                 all_results.push(err);
             }
             MettaValue::Nil => {
                 let err = MettaValue::Error(
-                    "cdr-atom: cannot get tail of empty expression".to_string(),
+                    "cdr-atom expects a non-empty expression as argument".to_string(),
                     Arc::new(expr.clone()),
                 );
                 all_results.push(err);
@@ -129,7 +128,7 @@
                 _ => {
                     let err = MettaValue::Error(
                         format!(
-                            "cons-atom: tail must be an expression, got {}. Usage: (cons-atom head tail)",
+                            "cons-atom expected Expression as tail, got {}. Usage: (cons-atom head tail)",
                             super::friendly_value_repr(tail)
                         ),
                         Arc::new(tail.clone()),
@@ -241,7 +240,7 @@
                         _ => {
                             error_result = Some(MettaValue::Error(
                                 format!(
-                                    "max-atom: all elements must be numbers, got {}",
+                                    "max-atom: found non-numeric value {}",
                                     super::friendly_value_repr(elem)
                                 ),
                                 Arc::new(elem.clone()),
@@ -259,7 +258,7 @@
             }
             MettaValue::SExpr(_) | MettaValue::Nil => {
                 let err = MettaValue::Error(
-                    "max-atom: cannot find maximum of empty expression".to_string(),
+                    "max-atom expects a non-empty expression of numbers".to_string(),
                     Arc::new(expr.clone()),
                 );
                 all_results.push(err);
@@ -305,8 +304,6 @@
     }
 }
 
-=======
->>>>>>> 7731c52f
 /// Map atom: (map-atom $list $var $template)
 /// Maps a function over a list of atoms
 /// Example: (map-atom (1 2 3 4) $v (+ $v 1)) -> (2 3 4 5)
@@ -587,31 +584,6 @@
     (vec![accumulator], final_env)
 }
 
-/// Suggest variable format when user provides a plain atom instead of `$var`
-/// Returns a suggestion string if the atom looks like it should be a variable
-fn suggest_variable_format(atom: &str) -> Option<String> {
-    // If it's already a variable, no suggestion needed
-    if atom.starts_with('$') || atom.starts_with('&') || atom.starts_with('\'') {
-        return None;
-    }
-
-    // Don't suggest for obvious non-variables (operators, keywords, etc.)
-    if atom.contains('(') || atom.contains(')') || atom.is_empty() {
-        return None;
-    }
-
-    // Short, lowercase identifiers are likely intended as variables
-    let first_char = atom.chars().next()?;
-    if first_char.is_lowercase() && atom.len() <= 10 {
-        Some(format!(
-            "Did you mean: ${}? (variables must start with $)",
-            atom
-        ))
-    } else {
-        None
-    }
-}
-
 /// Substitute a variable in an expression with a value
 /// This is a simplified version of atom-subst
 fn substitute_variable(expr: &MettaValue, var_name: &str, value: &MettaValue) -> MettaValue {
