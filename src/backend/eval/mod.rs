--- conflicted
+++ resolved
@@ -14,16 +14,11 @@
 mod control_flow;
 mod errors;
 mod evaluation;
-<<<<<<< HEAD
+mod expression;
 pub mod fixed_point;
 mod io;
 mod list_ops;
 mod modules;
-=======
-mod expression;
-pub mod fixed_point;
-mod list_ops;
->>>>>>> 7731c52f
 mod mork_forms;
 pub mod priority;
 mod quoting;
@@ -43,6 +38,9 @@
 use crate::backend::models::{Bindings, EvalResult, MettaValue, Rule};
 use crate::backend::mork_convert::{metta_to_mork_bytes, mork_bindings_to_metta, ConversionContext};
 use mork_expr::Expr;
+
+/// Maximum number of results from cartesian product to prevent combinatorial explosion
+const MAX_CARTESIAN_RESULTS: usize = 10_000;
 
 // =============================================================================
 // Iterative Trampoline Types
@@ -355,7 +353,6 @@
     "include",
 ];
 
-<<<<<<< HEAD
 /// Convert MettaValue to a friendly type name for error messages
 /// This provides user-friendly type names instead of debug format like "Long(5)"
 fn friendly_type_name(value: &MettaValue) -> &'static str {
@@ -378,8 +375,6 @@
     }
 }
 
-=======
->>>>>>> 7731c52f
 /// Convert MettaValue to a user-friendly representation for error messages
 /// Unlike debug format, this shows values in MeTTa syntax
 pub(crate) fn friendly_value_repr(value: &MettaValue) -> String {
@@ -406,14 +401,11 @@
             let inner: Vec<String> = goals.iter().map(friendly_value_repr).collect();
             format!("(, {})", inner.join(" "))
         }
-<<<<<<< HEAD
         MettaValue::Space(handle) => format!("(Space {} \"{}\")", handle.id, handle.name),
         MettaValue::State(id) => format!("(State {})", id),
         MettaValue::Unit => "()".to_string(),
         MettaValue::Memo(handle) => format!("(Memo {} \"{}\")", handle.id, handle.name),
         MettaValue::Empty => "Empty".to_string(),
-=======
->>>>>>> 7731c52f
     }
 }
 
@@ -459,7 +451,8 @@
 /// and executed by the bytecode VM for improved performance. Complex expressions that
 /// require environment access (rules, spaces, etc.) fall back to the tree-walking evaluator.
 pub fn eval(value: MettaValue, env: Environment) -> EvalResult {
-<<<<<<< HEAD
+    debug!(metta_val = ?value);
+
     // Try JIT-enabled hybrid evaluation when the jit feature is enabled
     #[cfg(feature = "jit")]
     {
@@ -518,9 +511,6 @@
         }
     }
 
-=======
-    debug!(metta_val = ?value);
->>>>>>> 7731c52f
     eval_trampoline(value, env)
 }
 
@@ -557,7 +547,8 @@
                 cont_id,
                 is_tail_call,
             } => {
-<<<<<<< HEAD
+                trace!(target: "mettatron::backend::eval::eval_trampoline", ?value, depth, cont_id, "eval work item");
+
                 // Debug trace
                 if debug_eval {
                     eval_count += 1;
@@ -572,18 +563,12 @@
                         );
                     }
                 }
-=======
-                trace!(target: "mettatron::backend::eval::eval_trampoline", ?value, depth, cont_id, "eval work item");
->>>>>>> 7731c52f
 
                 // Perform one step of evaluation
                 // For tail calls, we don't increment depth - this enables TCO
                 let step_result = eval_step(value, env.clone(), depth);
-<<<<<<< HEAD
                 let _ = is_tail_call; // Used to determine depth in push sites
-=======
                 trace!(target: "mettatron::backend::eval::eval_trampoline", ?step_result);
->>>>>>> 7731c52f
 
                 match step_result {
                     // Direct result - resume continuation
@@ -672,7 +657,11 @@
                                     let error_value = match e {
                                         ExecError::Runtime(msg) => MettaValue::Error(
                                             msg,
-                                            Arc::new(MettaValue::Atom("RuntimeError".to_string())),
+                                            Arc::new(MettaValue::Atom("TypeError".to_string())),
+                                        ),
+                                        ExecError::Arithmetic(msg) => MettaValue::Error(
+                                            msg,
+                                            Arc::new(MettaValue::Atom("ArithmeticError".to_string())),
                                         ),
                                         ExecError::IncorrectArgument(msg) => MettaValue::Error(
                                             msg,
@@ -1006,7 +995,11 @@
                                     let error_value = match e {
                                         ExecError::Runtime(msg) => MettaValue::Error(
                                             msg,
-                                            Arc::new(MettaValue::Atom("RuntimeError".to_string())),
+                                            Arc::new(MettaValue::Atom("TypeError".to_string())),
+                                        ),
+                                        ExecError::Arithmetic(msg) => MettaValue::Error(
+                                            msg,
+                                            Arc::new(MettaValue::Atom("ArithmeticError".to_string())),
                                         ),
                                         ExecError::IncorrectArgument(msg) => MettaValue::Error(
                                             msg,
@@ -1558,7 +1551,6 @@
         .collect()
 }
 
-<<<<<<< HEAD
 /// Preprocess S-expression items to combine `& name` into `&name`.
 /// The Tree-Sitter parser treats `&foo` as two tokens (`&` and `foo`), but we need
 /// them combined for HE-compatible space reference semantics (e.g., `&self`, `&kb`, `&stack`).
@@ -1587,26 +1579,17 @@
         };
         result.push(item);
         i += 1;
-=======
-        // S-expressions need special handling
-        MettaValue::SExpr(items) => eval_sexpr_step(items, env, depth),
-
-        // For conjunctions, evaluate goals left-to-right with binding threading
-        MettaValue::Conjunction(goals) => EvalStep::Done(eval_conjunction(goals, env, depth)),
->>>>>>> 7731c52f
     }
     result
 }
 
 /// Evaluate an S-expression step - handles special forms and delegates to iterative collection
 fn eval_sexpr_step(items: Vec<MettaValue>, env: Environment, depth: usize) -> EvalStep {
-<<<<<<< HEAD
+    trace!(target: "mettatron::backend::eval::eval_sexpr_step",?items, depth);
+
     // Preprocess to combine `& self` into `&self` for HE-compatible space references
     let items = preprocess_space_refs(items);
 
-=======
-    trace!(target: "mettatron::backend::eval::eval_sexpr_step",?items, depth);
->>>>>>> 7731c52f
     if items.is_empty() {
         // HE-compatible: empty SExpr () evaluates to itself, not Nil
         // This is important for collapse semantics: collapse of one () result is (())
@@ -1649,13 +1632,15 @@
             "map-atom" => return EvalStep::Done(list_ops::eval_map_atom(items, env)),
             "filter-atom" => return EvalStep::Done(list_ops::eval_filter_atom(items, env)),
             "foldl-atom" => return EvalStep::Done(list_ops::eval_foldl_atom(items, env)),
-<<<<<<< HEAD
             "car-atom" => return EvalStep::Done(list_ops::eval_car_atom(items, env)),
             "cdr-atom" => return EvalStep::Done(list_ops::eval_cdr_atom(items, env)),
             "cons-atom" => return EvalStep::Done(list_ops::eval_cons_atom(items, env)),
             "decons-atom" => return EvalStep::Done(list_ops::eval_decons_atom(items, env)),
             "size-atom" => return EvalStep::Done(list_ops::eval_size_atom(items, env)),
             "max-atom" => return EvalStep::Done(list_ops::eval_max_atom(items, env)),
+            // Additional expression operations from main
+            "index-atom" => return EvalStep::Done(expression::eval_index_atom(items, env)),
+            "min-atom" => return EvalStep::Done(expression::eval_min_atom(items, env)),
             // Space Operations
             "new-space" => return EvalStep::Done(space::eval_new_space(items, env)),
             "add-atom" => return EvalStep::Done(space::eval_add_atom(items, env)),
@@ -1696,19 +1681,6 @@
             "import!" => return EvalStep::Done(modules::eval_import(items, env)),
             "mod-space!" => return EvalStep::Done(modules::eval_mod_space(items, env)),
             "print-mods!" => return EvalStep::Done(modules::eval_print_mods(items, env)),
-=======
-
-            // S-expression manipulation
-            "cons-atom" => return EvalStep::Done(expression::eval_cons_atom(items, env)),
-            "decons-atom" => return EvalStep::Done(expression::eval_decons_atom(items, env)),
-            "size-atom" => return EvalStep::Done(expression::eval_size_atom(items, env)),
-            "index-atom" => return EvalStep::Done(expression::eval_index_atom(items, env)),
-            "car-atom" => return EvalStep::Done(expression::eval_car_atom(items, env)),
-            "cdr-atom" => return EvalStep::Done(expression::eval_cdr_atom(items, env)),
-            "min-atom" => return EvalStep::Done(expression::eval_min_atom(items, env)),
-            "max-atom" => return EvalStep::Done(expression::eval_max_atom(items, env)),
-
->>>>>>> 7731c52f
             // MORK Special Forms
             "exec" => return EvalStep::Done(mork_forms::eval_exec(items, env)),
             "coalg" => return EvalStep::Done(mork_forms::eval_coalg(items, env)),
@@ -1768,6 +1740,15 @@
                         env,
                     ));
                 }
+                Err(ExecError::Arithmetic(msg)) => {
+                    return EvalStep::Done((
+                        vec![MettaValue::Error(
+                            msg,
+                            Arc::new(MettaValue::Atom("ArithmeticError".to_string())),
+                        )],
+                        env,
+                    ));
+                }
             }
         }
     }
@@ -1833,7 +1814,6 @@
         unified_env = unified_env.union(&e);
     }
 
-<<<<<<< HEAD
     // Generate lazy Cartesian product of all sub-expression results
     match cartesian_product_lazy(eval_results) {
         CartesianProductResult::Empty => {
@@ -1852,30 +1832,6 @@
                 combinations,
                 env: unified_env,
                 depth,
-=======
-    // Generate Cartesian product of all sub-expression results
-    let combinations = match cartesian_product(&eval_results) {
-        Ok(c) => c,
-        Err(err) => {
-            warn!(
-                target: "mettatron::backend::eval::process_collected_sexpr",
-                ?err, "Cartesian product processing error detected"
-            );
-            return ProcessedSExpr::Done((vec![err], unified_env));
-        }
-    };
-
-    // Collect results and rule matches that need evaluation
-    let mut all_final_results = Vec::new();
-    let mut rule_matches_to_eval: Vec<(MettaValue, Bindings)> = Vec::new();
-
-    for evaled_items in combinations {
-        // Check if this is a grounded operation
-        if let Some(MettaValue::Atom(op)) = evaled_items.first() {
-            if let Some(result) = builtin::try_eval_builtin(op, &evaled_items[1..]) {
-                all_final_results.push(result);
-                continue;
->>>>>>> 7731c52f
             }
         }
     }
@@ -1944,11 +1900,14 @@
 
     // Check for likely typos before falling back to ADD mode
     if let Some(MettaValue::Atom(head)) = evaled_items.first() {
-<<<<<<< HEAD
         // Check for misspelled special form using context-aware heuristics
         // The three-pillar validation filters out structurally incompatible suggestions
         if let Some(suggestion) = suggest_special_form_with_context(head, &evaled_items, unified_env)
         {
+            trace!(
+                target: "mettatron::backend::eval::handle_no_rule_match",
+                head, ?suggestion, "Unknown special form"
+            );
             // Always emit as a note/warning, never as an error
             // This allows the expression to continue evaluating in ADD mode
             match suggestion.confidence {
@@ -1971,6 +1930,10 @@
         // Check for misspelled rule head using smart heuristics
         // TODO: Add context-aware version for user-defined rules
         if let Some(suggestion) = unified_env.smart_did_you_mean(head, 2) {
+            trace!(
+                target: "mettatron::backend::eval::handle_no_rule_match",
+                head, ?suggestion, "No rule matches"
+            );
             match suggestion.confidence {
                 SuggestionConfidence::High => {
                     eprintln!(
@@ -1984,26 +1947,6 @@
                 SuggestionConfidence::None => {
                     // No suggestion - don't print anything
                 }
-=======
-        if head.len() >= 3 {
-            // Suggest possible misspelling of special form, but don't error
-            if let Some(suggestion) = suggest_special_form(head) {
-                trace!(
-                    target: "mettatron::backend::eval::handle_no_rule_match",
-                    head, suggestion, "Unknown special form"
-                );
-            }
-            // Check for misspelled rule head
-            if let Some(suggestion) = unified_env.did_you_mean(head, 1) {
-                trace!(
-                    target: "mettatron::backend::eval::handle_no_rule_match",
-                    head, suggestion, "No rule matches"
-                );
-                return MettaValue::Error(
-                    format!("No rule matches '{}'. {}", head, suggestion),
-                    Arc::new(sexpr.clone()),
-                );
->>>>>>> 7731c52f
             }
             // Fall through to ADD mode (don't return error)
         }
@@ -2048,7 +1991,6 @@
                 next_results.push(result);
                 continue;
             }
-<<<<<<< HEAD
 
             // Evaluate the current goal
             let (goal_results, goal_env) = eval(goal.clone(), current_env.clone());
@@ -2066,222 +2008,9 @@
     (results, current_env)
 }
 
-/// Try to evaluate a built-in operation
-/// Dispatches directly to built-in functions without going through Rholang interpreter
-/// Uses operator symbols (+, -, *, etc.) instead of normalized names
+/// Delegate to builtin module for built-in operations
 fn try_eval_builtin(op: &str, args: &[MettaValue]) -> Option<MettaValue> {
-    match op {
-        "+" => eval_checked_arithmetic(args, |a, b| a.checked_add(b), "+"),
-        "-" => eval_checked_arithmetic(args, |a, b| a.checked_sub(b), "-"),
-        "*" => eval_checked_arithmetic(args, |a, b| a.checked_mul(b), "*"),
-        "/" => eval_division(args),
-        "<" => eval_comparison(args, CompareOp::Less),
-        "<=" => eval_comparison(args, CompareOp::LessEq),
-        ">" => eval_comparison(args, CompareOp::Greater),
-        ">=" => eval_comparison(args, CompareOp::GreaterEq),
-        "==" => eval_comparison(args, CompareOp::Equal),
-        "!=" => eval_comparison(args, CompareOp::NotEqual),
-        // Logical operators
-        "and" => eval_logical_binary(args, |a, b| a && b, "and"),
-        "or" => eval_logical_binary(args, |a, b| a || b, "or"),
-        "not" => eval_logical_not(args),
-        _ => None,
-    }
-}
-
-/// Evaluate a binary arithmetic operation with overflow checking
-fn eval_checked_arithmetic<F>(args: &[MettaValue], op: F, op_name: &str) -> Option<MettaValue>
-where
-    F: Fn(i64, i64) -> Option<i64>,
-{
-    if args.len() != 2 {
-        return Some(MettaValue::Error(
-            format!(
-                "Arithmetic operation '{}' requires exactly 2 arguments, got {}",
-                op_name,
-                args.len()
-            ),
-            Arc::new(MettaValue::Nil),
-        ));
-    }
-
-    let a = match &args[0] {
-        MettaValue::Long(n) => *n,
-        other => {
-            return Some(MettaValue::Error(
-                format!(
-                    "Cannot perform '{}': expected Number (integer), got {}",
-                    op_name,
-                    friendly_type_name(other)
-                ),
-                Arc::new(MettaValue::Atom("TypeError".to_string())),
-            ));
-        }
-    };
-
-    let b = match &args[1] {
-        MettaValue::Long(n) => *n,
-        other => {
-            return Some(MettaValue::Error(
-                format!(
-                    "Cannot perform '{}': expected Number (integer), got {}",
-                    op_name,
-                    friendly_type_name(other)
-                ),
-                Arc::new(MettaValue::Atom("TypeError".to_string())),
-            ));
-        }
-    };
-
-    match op(a, b) {
-        Some(result) => Some(MettaValue::Long(result)),
-        None => Some(MettaValue::Error(
-            format!(
-                "Arithmetic overflow: {} {} {} exceeds integer bounds",
-                a, op_name, b
-            ),
-            Arc::new(MettaValue::Atom("ArithmeticError".to_string())),
-        )),
-    }
-}
-
-/// Evaluate division with division-by-zero and overflow checking
-fn eval_division(args: &[MettaValue]) -> Option<MettaValue> {
-    if args.len() != 2 {
-        return Some(MettaValue::Error(
-            format!("Division requires exactly 2 arguments, got {}", args.len()),
-            Arc::new(MettaValue::Nil),
-        ));
-    }
-
-    let a = match &args[0] {
-        MettaValue::Long(n) => *n,
-        other => {
-            return Some(MettaValue::Error(
-                format!(
-                    "Cannot divide: expected Number (integer), got {}",
-                    friendly_type_name(other)
-                ),
-                Arc::new(MettaValue::Atom("TypeError".to_string())),
-            ));
-        }
-    };
-
-    let b = match &args[1] {
-        MettaValue::Long(n) => *n,
-        other => {
-            return Some(MettaValue::Error(
-                format!(
-                    "Cannot divide: expected Number (integer), got {}",
-                    friendly_type_name(other)
-                ),
-                Arc::new(MettaValue::Atom("TypeError".to_string())),
-            ));
-        }
-    };
-
-    if b == 0 {
-        return Some(MettaValue::Error(
-            "Division by zero".to_string(),
-            Arc::new(MettaValue::Atom("ArithmeticError".to_string())),
-        ));
-    }
-
-    // Use checked_div for overflow protection (e.g., i64::MIN / -1)
-    match a.checked_div(b) {
-        Some(result) => Some(MettaValue::Long(result)),
-        None => Some(MettaValue::Error(
-            format!("Arithmetic overflow: {} / {} exceeds integer bounds", a, b),
-            Arc::new(MettaValue::Atom("ArithmeticError".to_string())),
-        )),
-    }
-}
-
-/// Comparison operation types
-#[derive(Debug, Clone, Copy)]
-enum CompareOp {
-    Less,
-    LessEq,
-    Greater,
-    GreaterEq,
-    Equal,
-    NotEqual,
-}
-
-impl CompareOp {
-    /// Apply the comparison to two ordered values
-    #[inline]
-    fn apply<T: PartialOrd + PartialEq>(self, a: T, b: T) -> bool {
-        match self {
-            CompareOp::Less => a < b,
-            CompareOp::LessEq => a <= b,
-            CompareOp::Greater => a > b,
-            CompareOp::GreaterEq => a >= b,
-            CompareOp::Equal => a == b,
-            CompareOp::NotEqual => a != b,
-        }
-    }
-}
-
-/// Evaluate a polymorphic comparison operation
-/// Supports:
-/// - Numbers (integers): numeric comparison
-/// - Strings: lexicographic comparison
-/// - Atoms, Bools, Nil, SExpr: structural equality (for == and !=)
-///
-/// For ordering comparisons (<, <=, >, >=), only numbers and strings are supported.
-/// For equality comparisons (==, !=), all types are supported via structural equality.
-fn eval_comparison(args: &[MettaValue], op: CompareOp) -> Option<MettaValue> {
-    if args.len() != 2 {
-        return Some(MettaValue::Error(
-            format!(
-                "Comparison operation requires exactly 2 arguments, got {}",
-                args.len()
-            ),
-            Arc::new(MettaValue::Nil),
-        ));
-    }
-
-    // For equality operations, use structural equality
-    if matches!(op, CompareOp::Equal | CompareOp::NotEqual) {
-        let equal = values_equal(&args[0], &args[1]);
-        let result = match op {
-            CompareOp::Equal => equal,
-            CompareOp::NotEqual => !equal,
-            _ => unreachable!(),
-        };
-        return Some(MettaValue::Bool(result));
-    }
-
-    // For ordering comparisons, only numbers and strings are supported
-    match (&args[0], &args[1]) {
-        (MettaValue::Long(a), MettaValue::Long(b)) => Some(MettaValue::Bool(op.apply(*a, *b))),
-        (MettaValue::String(a), MettaValue::String(b)) => {
-            Some(MettaValue::Bool(op.apply(a.as_str(), b.as_str())))
-        }
-        (MettaValue::Long(_), other) | (other, MettaValue::Long(_)) => Some(MettaValue::Error(
-            format!(
-                "Cannot compare: type mismatch between Number (integer) and {}",
-                friendly_type_name(other)
-            ),
-            Arc::new(MettaValue::Atom("TypeError".to_string())),
-        )),
-        (MettaValue::String(_), other) | (other, MettaValue::String(_)) => Some(MettaValue::Error(
-            format!(
-                "Cannot compare: type mismatch between String and {}",
-                friendly_type_name(other)
-            ),
-            Arc::new(MettaValue::Atom("TypeError".to_string())),
-        )),
-        (other1, other2) => Some(MettaValue::Error(
-            format!(
-                "Cannot compare: unsupported types {} and {}",
-                friendly_type_name(other1),
-                friendly_type_name(other2)
-            ),
-            Arc::new(MettaValue::Atom("TypeError".to_string())),
-        )),
-    }
+    builtin::try_eval_builtin(op, args)
 }
 
 /// Check structural equality between two MettaValues
@@ -2345,24 +2074,6 @@
         // Different types are not equal
         _ => false,
     }
-}
-=======
->>>>>>> 7731c52f
-
-            // Evaluate the current goal
-            let (goal_results, goal_env) = eval(goal.clone(), current_env.clone());
-
-            // Union the environment
-            current_env = current_env.union(&goal_env);
-
-            // Collect all results from this goal
-            next_results.extend(goal_results);
-        }
-
-        results = next_results;
-    }
-
-    (results, current_env)
 }
 
 /// Pattern match a pattern against a value
@@ -2484,26 +2195,11 @@
     }
 }
 
-/// Apply variable bindings to a value
+/// Generate Cartesian product of evaluation results for nondeterministic evaluation
+/// When sub-expressions return multiple results, we need to try all combinations
 ///
-/// This is made public to support optimized match operations in Environment
+/// Example: [[a, b], [1, 2]] -> [[a, 1], [a, 2], [b, 1], [b, 2]]
 ///
-<<<<<<< HEAD
-/// Uses Cow<'a, MettaValue> to avoid cloning when no substitution is needed.
-/// Returns Cow::Borrowed(value) when the expression contains no variables bound in `bindings`.
-/// Returns Cow::Owned(new_value) only when actual substitution occurred.
-pub(crate) fn apply_bindings<'a>(
-    value: &'a MettaValue,
-    bindings: &Bindings,
-) -> std::borrow::Cow<'a, MettaValue> {
-    use std::borrow::Cow;
-
-    // Fast path: empty bindings means no substitutions possible
-    if bindings.is_empty() {
-        return Cow::Borrowed(value);
-    }
-
-=======
 /// This function has a built-in limit (MAX_CARTESIAN_RESULTS) to prevent combinatorial explosion.
 /// Returns Err with an error message if the limit is exceeded.
 fn cartesian_product(results: &[Vec<MettaValue>]) -> Result<Vec<Vec<MettaValue>>, MettaValue> {
@@ -2580,9 +2276,22 @@
 /// Apply variable bindings to a value
 ///
 /// This is made public to support optimized match operations in Environment
-pub(crate) fn apply_bindings(value: &MettaValue, bindings: &Bindings) -> MettaValue {
+///
+/// Uses Cow<'a, MettaValue> to avoid cloning when no substitution is needed.
+/// Returns Cow::Borrowed(value) when the expression contains no variables bound in `bindings`.
+/// Returns Cow::Owned(new_value) only when actual substitution occurred.
+pub(crate) fn apply_bindings<'a>(
+    value: &'a MettaValue,
+    bindings: &Bindings,
+) -> std::borrow::Cow<'a, MettaValue> {
+    use std::borrow::Cow;
+
     trace!(target: "mettatron::backend::eval::apply_bindings", ?value, ?bindings);
->>>>>>> 7731c52f
+
+    // Fast path: empty bindings means no substitutions possible
+    if bindings.is_empty() {
+        return Cow::Borrowed(value);
+    }
     match value {
         // Apply bindings to variables (atoms starting with $, &, or ')
         // EXCEPT: standalone "&" is a literal operator (used in match), not a variable
@@ -2635,13 +2344,6 @@
             } else {
                 Cow::Borrowed(value)
             }
-        }
-        MettaValue::Conjunction(goals) => {
-            let new_goals: Vec<_> = goals
-                .iter()
-                .map(|goal| apply_bindings(goal, bindings))
-                .collect();
-            MettaValue::Conjunction(new_goals)
         }
         MettaValue::Error(msg, details) => {
             let new_details = apply_bindings(details, bindings);
@@ -2751,29 +2453,11 @@
 fn try_match_all_rules_query_multi(
     expr: &MettaValue,
     env: &Environment,
-<<<<<<< HEAD
 ) -> Vec<(Arc<MettaValue>, Bindings)> {
+    trace!(target: "mettatron::backend::eval::try_match_all_rules_query_multi", ?expr);
     // Create a pattern that queries for rules: (= <expr-pattern> $rhs)
     // This will find all rules where the LHS matches our expression
 
-=======
-) -> Vec<(MettaValue, Bindings)> {
-    trace!(target: "mettatron::backend::eval::try_match_all_rules_query_multi", ?expr);
-
-    // Create a pattern that queries for rules: (= <expr-pattern> $rhs)
-    // This will find all rules where the LHS matches our expression
-
-    // Convert expression to MORK format for querying (using cache)
-    let expr_bytes = match env.metta_to_mork_bytes_cached(expr) {
-        Ok(bytes) => bytes,
-        Err(_) => return Vec::new(), // Fallback to iterative if conversion fails
-    };
-    trace!(
-        target: "mettatron::backend::eval::try_match_all_rules_query_multi",
-        expr_bytes_len = ?expr_bytes.len(), "Convert expression to MORK format"
-    );
-
->>>>>>> 7731c52f
     let space = env.create_space();
 
     // IMPORTANT: Use shared ConversionContext for pattern building AND binding conversion
@@ -2795,6 +2479,10 @@
         Ok(bytes) => bytes,
         Err(_) => return Vec::new(), // Fallback if conversion fails
     };
+    trace!(
+        target: "mettatron::backend::eval::try_match_all_rules_query_multi",
+        pattern_bytes_len = ?pattern_bytes.len(), "Convert expression to MORK format"
+    );
 
     let pattern_expr = Expr {
         ptr: pattern_bytes.as_ptr().cast_mut(),
@@ -2807,26 +2495,15 @@
 
     mork::space::Space::query_multi(&space.btm, pattern_expr, |result, _matched_expr| {
         if let Err(bindings) = result {
-<<<<<<< HEAD
             // Convert MORK bindings to our format
             // The ctx now has variable names registered from metta_to_mork_bytes
             if let Ok(our_bindings) = mork_bindings_to_metta(&bindings, &ctx, &space) {
                 // Extract the RHS from bindings - variable name is "rhs" (without $)
                 if let Some((_, rhs)) = our_bindings
-=======
-            // Convert MORK bindings to mettatron format
-            if let Ok(mettatron_bindings) = mork_bindings_to_metta(&bindings, &ctx, &space) {
-                // Extract the RHS from bindings
-                if let Some((_, rhs)) = mettatron_bindings
->>>>>>> 7731c52f
                     .iter()
                     .find(|(name, _)| name.as_str() == "rhs")
                 {
-<<<<<<< HEAD
                     matches.push((Arc::new(rhs.clone()), our_bindings));
-=======
-                    matches.push((rhs.clone(), mettatron_bindings));
->>>>>>> 7731c52f
                 }
             }
         }
@@ -2848,13 +2525,8 @@
 fn try_match_all_rules_iterative(
     expr: &MettaValue,
     env: &Environment,
-<<<<<<< HEAD
 ) -> Vec<(Arc<MettaValue>, Bindings)> {
-=======
-) -> Vec<(MettaValue, Bindings)> {
     trace!(target: "mettatron::backend::eval::try_match_all_rules_iterative", ?expr);
-
->>>>>>> 7731c52f
     // Extract head symbol and arity for indexed lookup
     let matching_rules = if let Some(head) = get_head_symbol(expr) {
         let arity = expr.get_arity();
@@ -2922,7 +2594,6 @@
     }
 
     #[test]
-<<<<<<< HEAD
     fn test_eval_builtin_add() {
         let env = Environment::new();
         let value = MettaValue::SExpr(vec![
@@ -3121,8 +2792,6 @@
     }
 
     #[test]
-=======
->>>>>>> 7731c52f
     fn test_pattern_match_simple() {
         let pattern = MettaValue::Atom("$x".to_string());
         let value = MettaValue::Long(42);
@@ -3954,37 +3623,14 @@
     fn test_empty_conjunction() {
         let env = Environment::new();
 
-<<<<<<< HEAD
-        // Test: !(+ 1 "a") should produce type error with friendly message
-        let value = MettaValue::SExpr(vec![
-            MettaValue::Atom("+".to_string()),
-            MettaValue::Long(1),
-            MettaValue::String("a".to_string()),
-        ]);
-=======
         // Empty conjunction: (,) → Nil
         let value = MettaValue::Conjunction(vec![]);
->>>>>>> 7731c52f
 
         let (results, _) = eval(value, env);
         assert_eq!(results.len(), 1);
         assert_eq!(results[0], MettaValue::Nil);
     }
 
-<<<<<<< HEAD
-        match &results[0] {
-            MettaValue::Error(msg, _details) => {
-                // Error message should contain the friendly type name
-                assert!(msg.contains("String"), "Expected 'String' in: {}", msg);
-                assert!(
-                    msg.contains("expected Number"),
-                    "Expected 'expected Number' in: {}",
-                    msg
-                );
-            }
-            other => panic!("Expected Error, got {:?}", other),
-        }
-=======
     #[test]
     fn test_unary_conjunction() {
         let env = Environment::new();
@@ -3995,7 +3641,6 @@
         let (results, _) = eval(value, env);
         assert_eq!(results.len(), 1);
         assert_eq!(results[0], MettaValue::Long(42));
->>>>>>> 7731c52f
     }
 
     #[test]
@@ -4011,22 +3656,7 @@
 
         let (results, _) = eval(value, env);
         assert_eq!(results.len(), 1);
-<<<<<<< HEAD
-
-        match &results[0] {
-            MettaValue::Error(msg, _details) => {
-                assert!(msg.contains("String"), "Expected 'String' in: {}", msg);
-                assert!(
-                    msg.contains("expected Number"),
-                    "Expected type info in: {}",
-                    msg
-                );
-            }
-            other => panic!("Expected Error, got {:?}", other),
-        }
-=======
         assert_eq!(results[0], MettaValue::Long(5));
->>>>>>> 7731c52f
     }
 
     #[test]
@@ -4050,31 +3680,6 @@
         let (results, _) = eval(value, env);
         // Binary conjunction returns results from the last goal
         assert_eq!(results.len(), 1);
-<<<<<<< HEAD
-
-        match &results[0] {
-            MettaValue::Error(msg, _details) => {
-                assert!(msg.contains("Bool"), "Expected 'Bool' in: {}", msg);
-                assert!(
-                    msg.contains("expected Number"),
-                    "Expected type info in: {}",
-                    msg
-                );
-            }
-            other => panic!("Expected Error, got {:?}", other),
-        }
-    }
-
-    #[test]
-    fn test_string_comparison() {
-        let env = Environment::new();
-
-        // Test: !(< "a" "b") - lexicographic string comparison
-        let value = MettaValue::SExpr(vec![
-            MettaValue::Atom("<".to_string()),
-            MettaValue::String("a".to_string()),
-            MettaValue::String("b".to_string()),
-=======
         assert_eq!(results[0], MettaValue::Long(4));
     }
 
@@ -4099,42 +3704,11 @@
                 MettaValue::Long(3),
                 MettaValue::Long(3),
             ]),
->>>>>>> 7731c52f
         ]);
 
         let (results, _) = eval(value, env);
         // N-ary conjunction returns results from the last goal
         assert_eq!(results.len(), 1);
-<<<<<<< HEAD
-        assert_eq!(results[0], MettaValue::Bool(true)); // "a" < "b" lexicographically
-    }
-
-    #[test]
-    fn test_comparison_mixed_type_error() {
-        let env = Environment::new();
-
-        // Test: !(< "hello" 42) - mixed types should error
-        let value = MettaValue::SExpr(vec![
-            MettaValue::Atom("<".to_string()),
-            MettaValue::String("hello".to_string()),
-            MettaValue::Long(42),
-        ]);
-
-        let (results, _) = eval(value, env);
-        assert_eq!(results.len(), 1);
-
-        match &results[0] {
-            MettaValue::Error(msg, _details) => {
-                // The error should indicate incompatible types
-                assert!(
-                    msg.contains("type") || msg.contains("Cannot compare"),
-                    "Expected type mismatch error in: {}",
-                    msg
-                );
-            }
-            other => panic!("Expected Error, got {:?}", other),
-        }
-=======
         assert_eq!(results[0], MettaValue::Long(6));
     }
 
@@ -4166,7 +3740,6 @@
                 .map(|(_, val)| val),
             Some(&MettaValue::Long(2))
         );
->>>>>>> 7731c52f
     }
 
     #[test]
@@ -4181,6 +3754,7 @@
 
         let (results, _) = eval(value, env);
         assert_eq!(results.len(), 1);
+        // Error should propagate from the conjunction
         assert!(matches!(results[0], MettaValue::Error(_, _)));
     }
 
@@ -4204,178 +3778,99 @@
 
         let (results, _) = eval(value, env);
         assert_eq!(results.len(), 1);
+        // Nested conjunction should evaluate to the last result
         assert_eq!(results[0], MettaValue::Long(7));
     }
 
-    // ========================================================================
-<<<<<<< HEAD
-    // Conjunction Pattern Tests
-    // ========================================================================
-
-    #[test]
-    fn test_empty_conjunction() {
+    #[test]
+    fn test_arithmetic_type_error_bool() {
         let env = Environment::new();
 
-        // Empty conjunction: (,) → Nil
-        let value = MettaValue::Conjunction(vec![]);
+        // Test: !(* true false) - booleans not valid for arithmetic
+        let value = MettaValue::SExpr(vec![
+            MettaValue::Atom("*".to_string()),
+            MettaValue::Bool(true),
+            MettaValue::Bool(false),
+        ]);
 
         let (results, _) = eval(value, env);
         assert_eq!(results.len(), 1);
-        assert_eq!(results[0], MettaValue::Nil);
-    }
-
-    #[test]
-    fn test_unary_conjunction() {
+
+        match &results[0] {
+            MettaValue::Error(msg, _details) => {
+                assert!(msg.contains("Bool"), "Expected 'Bool' in: {}", msg);
+                assert!(
+                    msg.contains("expected Number"),
+                    "Expected type info in: {}",
+                    msg
+                );
+            }
+            other => panic!("Expected Error, got {:?}", other),
+        }
+    }
+
+    #[test]
+    fn test_string_comparison() {
         let env = Environment::new();
 
-        // Unary conjunction: (, expr) → evaluates expr directly
-        let value = MettaValue::Conjunction(vec![MettaValue::Long(42)]);
+        // Test: !(< "a" "b") - lexicographic string comparison
+        let value = MettaValue::SExpr(vec![
+            MettaValue::Atom("<".to_string()),
+            MettaValue::String("a".to_string()),
+            MettaValue::String("b".to_string()),
+        ]);
 
         let (results, _) = eval(value, env);
         assert_eq!(results.len(), 1);
-        assert_eq!(results[0], MettaValue::Long(42));
-    }
-
-    #[test]
-    fn test_unary_conjunction_with_expression() {
+        assert_eq!(results[0], MettaValue::Bool(true)); // "a" < "b" lexicographically
+    }
+
+    #[test]
+    fn test_comparison_mixed_type_error() {
         let env = Environment::new();
 
-        // Unary conjunction with expression: (, (+ 2 3)) → 5
-        let value = MettaValue::Conjunction(vec![MettaValue::SExpr(vec![
-            MettaValue::Atom("+".to_string()),
-            MettaValue::Long(2),
-            MettaValue::Long(3),
-        ])]);
+        // Test: !(< "hello" 42) - mixed types should error
+        let value = MettaValue::SExpr(vec![
+            MettaValue::Atom("<".to_string()),
+            MettaValue::String("hello".to_string()),
+            MettaValue::Long(42),
+        ]);
 
         let (results, _) = eval(value, env);
         assert_eq!(results.len(), 1);
-        assert_eq!(results[0], MettaValue::Long(5));
-    }
-
-    #[test]
-    fn test_binary_conjunction() {
+
+        match &results[0] {
+            MettaValue::Error(msg, _details) => {
+                // The error should indicate incompatible types
+                assert!(
+                    msg.contains("type") || msg.contains("Cannot compare"),
+                    "Expected type mismatch error in: {}",
+                    msg
+                );
+            }
+            other => panic!("Expected Error, got {:?}", other),
+        }
+    }
+
+    #[test]
+    fn test_arithmetic_wrong_arity() {
         let env = Environment::new();
 
-        // Binary conjunction: (, (+ 1 1) (+ 2 2)) → 2, 4
-        let value = MettaValue::Conjunction(vec![
-            MettaValue::SExpr(vec![
-                MettaValue::Atom("+".to_string()),
-                MettaValue::Long(1),
-                MettaValue::Long(1),
-            ]),
-            MettaValue::SExpr(vec![
-                MettaValue::Atom("+".to_string()),
-                MettaValue::Long(2),
-                MettaValue::Long(2),
-            ]),
-        ]);
-
-        let (results, _) = eval(value, env);
-        // Binary conjunction returns results from the last goal
-        assert_eq!(results.len(), 1);
-        assert_eq!(results[0], MettaValue::Long(4));
-    }
-
-    #[test]
-    fn test_nary_conjunction() {
-        let env = Environment::new();
-
-        // N-ary conjunction: (, (+ 1 1) (+ 2 2) (+ 3 3)) → 2, 4, 6 (returns last)
-        let value = MettaValue::Conjunction(vec![
-            MettaValue::SExpr(vec![
-                MettaValue::Atom("+".to_string()),
-                MettaValue::Long(1),
-                MettaValue::Long(1),
-            ]),
-            MettaValue::SExpr(vec![
-                MettaValue::Atom("+".to_string()),
-                MettaValue::Long(2),
-                MettaValue::Long(2),
-            ]),
-            MettaValue::SExpr(vec![
-                MettaValue::Atom("+".to_string()),
-                MettaValue::Long(3),
-                MettaValue::Long(3),
-            ]),
-        ]);
-
-        let (results, _) = eval(value, env);
-        // N-ary conjunction returns results from the last goal
-        assert_eq!(results.len(), 1);
-        assert_eq!(results[0], MettaValue::Long(6));
-    }
-
-    #[test]
-    fn test_conjunction_pattern_match() {
-        // Test that conjunctions can be pattern matched
-        let pattern = MettaValue::Conjunction(vec![
-            MettaValue::Atom("$x".to_string()),
-            MettaValue::Atom("$y".to_string()),
-        ]);
-
-        let value = MettaValue::Conjunction(vec![MettaValue::Long(1), MettaValue::Long(2)]);
-
-        let bindings = pattern_match(&pattern, &value);
-        assert!(bindings.is_some());
-
-        let bindings = bindings.unwrap();
-        assert_eq!(
-            bindings
-                .iter()
-                .find(|(name, _)| name.as_str() == "$x")
-                .map(|(_, val)| val),
-            Some(&MettaValue::Long(1))
-        );
-        assert_eq!(
-            bindings
-                .iter()
-                .find(|(name, _)| name.as_str() == "$y")
-                .map(|(_, val)| val),
-            Some(&MettaValue::Long(2))
-        );
-    }
-
-    #[test]
-    fn test_conjunction_with_error_propagation() {
-        let env = Environment::new();
-
-        // Conjunction with error should propagate the error
-        let value = MettaValue::Conjunction(vec![
-            MettaValue::Long(42),
-            MettaValue::Error("test error".to_string(), Arc::new(MettaValue::Nil)),
-        ]);
+        // Test: !(+ 1) - wrong number of arguments
+        let value = MettaValue::SExpr(vec![MettaValue::Atom("+".to_string()), MettaValue::Long(1)]);
 
         let (results, _) = eval(value, env);
         assert_eq!(results.len(), 1);
-        assert!(matches!(results[0], MettaValue::Error(_, _)));
-    }
-
-    #[test]
-    fn test_nested_conjunction() {
-        let env = Environment::new();
-
-        // Nested conjunction: (, (+ 1 2) (, (+ 3 4)))
-        let value = MettaValue::Conjunction(vec![
-            MettaValue::SExpr(vec![
-                MettaValue::Atom("+".to_string()),
-                MettaValue::Long(1),
-                MettaValue::Long(2),
-            ]),
-            MettaValue::Conjunction(vec![MettaValue::SExpr(vec![
-                MettaValue::Atom("+".to_string()),
-                MettaValue::Long(3),
-                MettaValue::Long(4),
-            ])]),
-        ]);
-
-        let (results, _) = eval(value, env);
-        assert_eq!(results.len(), 1);
-        assert_eq!(results[0], MettaValue::Long(7));
+
+        match &results[0] {
+            MettaValue::Error(msg, _) => {
+                assert!(msg.contains("2 arguments"));
+            }
+            other => panic!("Expected Error, got {:?}", other),
+        }
     }
 
     // ========================================================================
-=======
->>>>>>> 7731c52f
     // Fuzzy Matching / Typo Detection Tests
     // ========================================================================
 
@@ -4396,29 +3891,21 @@
         let (results, _) = eval(expr.clone(), env);
         assert_eq!(results.len(), 1);
 
-<<<<<<< HEAD
-        // Per issue #51: Should return the expression unchanged (ADD mode)
-        // A warning is printed to stderr, but no error is returned
-        if let MettaValue::SExpr(items) = &results[0] {
-            assert_eq!(items.len(), 3);
-            assert_eq!(items[0], MettaValue::Atom("mach".to_string()));
-        } else {
-            panic!(
-                "Expected SExpr returned unchanged (ADD mode), got: {:?}",
-                results[0]
-            );
-=======
-        // After fix: undefined symbols are treated as data (ADD mode)
+        // Per issue #51: undefined symbols are treated as data (ADD mode)
         // A warning is printed to stderr, but the expression is returned as data
         match &results[0] {
             MettaValue::SExpr(items) => {
                 assert_eq!(items.len(), 3);
                 assert_eq!(items[0], MettaValue::Atom("mach".to_string()));
-                assert_eq!(items[1], MettaValue::Atom("&self".to_string()));
+                // &self is now resolved to a Space reference
+                assert!(
+                    matches!(items[1], MettaValue::Space(_)),
+                    "Expected &self to be resolved to Space, got {:?}",
+                    items[1]
+                );
                 assert_eq!(items[2], MettaValue::Atom("pattern".to_string()));
             }
             other => panic!("Expected SExpr (data), got {:?}", other),
->>>>>>> 7731c52f
         }
     }
 
