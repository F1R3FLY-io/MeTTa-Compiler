// Eval function: Lazy evaluation with pattern matching and built-in dispatch
//
// eval(a: atom, env) = a, env
// eval((t1 .. tn), env):
//   r1, env_1 = eval(t1, env) | ... | rn, env_n = eval(tn, env)
//   env' = union env_i
//   return fold over rules & grounded functions (emptyset, env')

#[macro_use]
mod macros;

mod bindings;
mod control_flow;
mod errors;
mod evaluation;
mod list_ops;
mod mork_forms;
mod quoting;
mod space;
mod types;

use std::collections::VecDeque;
use std::sync::Arc;

use crate::backend::environment::Environment;
use crate::backend::models::{Bindings, EvalResult, MettaValue, Rule};
use crate::backend::mork_convert::{mork_bindings_to_metta, ConversionContext};
use mork_expr::Expr;

// =============================================================================
// Iterative Trampoline Types
// =============================================================================
// These types enable iterative evaluation using an explicit work stack instead
// of recursive function calls. This prevents stack overflow for large expressions.

/// Work item representing pending evaluation work
#[derive(Debug)]
enum WorkItem {
    /// Evaluate a value and send result to continuation
    Eval {
        value: MettaValue,
        env: Environment,
        depth: usize,
        cont_id: usize,
    },
    /// Resume a continuation with a result
    Resume { cont_id: usize, result: EvalResult },
}

/// Continuation representing what to do with an evaluation result
#[derive(Debug)]
enum Continuation {
    /// Final result - return from eval()
    Done,
    /// Collecting S-expression sub-results before processing
    CollectSExpr {
        /// Items still to evaluate (VecDeque for O(1) pop_front)
        remaining: VecDeque<MettaValue>,
        /// Results collected so far: (results_vec, env)
        collected: Vec<EvalResult>,
        /// Original environment for the S-expression
        original_env: Environment,
        /// Evaluation depth
        depth: usize,
        /// Parent continuation to resume after processing
        parent_cont: usize,
    },
    /// Processing rule match results
    ProcessRuleMatches {
        /// Remaining (rhs, bindings) pairs to evaluate (VecDeque for O(1) pop_front)
        remaining_matches: VecDeque<(MettaValue, Bindings)>,
        /// Results accumulated so far
        results: Vec<MettaValue>,
        /// Environment
        env: Environment,
        /// Evaluation depth
        depth: usize,
        /// Parent continuation
        parent_cont: usize,
    },
}

/// Maximum evaluation depth to prevent stack overflow
/// This limits how deep the evaluation can recurse through nested expressions
/// Set to 1000 to allow legitimate deep nesting while still catching runaway recursion
const MAX_EVAL_DEPTH: usize = 1000;

/// Maximum number of results in Cartesian product to prevent combinatorial explosion
/// This limits the total number of combinations explored during nondeterministic evaluation
const MAX_CARTESIAN_RESULTS: usize = 10000;

/// MeTTa special forms for "did you mean" suggestions during evaluation
const SPECIAL_FORMS: &[&str] = &[
    "=",
    "!",
    "quote",
    "if",
    "error",
    "is-error",
    "catch",
    "eval",
    "function",
    "return",
    "chain",
    "match",
    "case",
    "switch",
    "let",
    ":",
    "get-type",
    "check-type",
    "map-atom",
    "filter-atom",
    "foldl-atom",
];

/// Convert MettaValue to a friendly type name for error messages
/// This provides user-friendly type names instead of debug format like "Long(5)"
fn friendly_type_name(value: &MettaValue) -> &'static str {
    match value {
        MettaValue::Long(_) => "Number (integer)",
        MettaValue::Float(_) => "Number (float)",
        MettaValue::Bool(_) => "Bool",
        MettaValue::String(_) => "String",
        MettaValue::Atom(_) => "Atom",
        MettaValue::Nil => "Nil",
        MettaValue::SExpr(_) => "S-expression",
        MettaValue::Error(_, _) => "Error",
        MettaValue::Type(_) => "Type",
    }
}

/// Convert MettaValue to a user-friendly representation for error messages
/// Unlike debug format, this shows values in MeTTa syntax
pub(crate) fn friendly_value_repr(value: &MettaValue) -> String {
    match value {
        MettaValue::Long(n) => n.to_string(),
        MettaValue::Float(f) => f.to_string(),
        MettaValue::Bool(b) => {
            if *b {
                "True".to_string()
            } else {
                "False".to_string()
            }
        }
        MettaValue::String(s) => format!("\"{}\"", s),
        MettaValue::Atom(a) => a.clone(),
        MettaValue::Nil => "Nil".to_string(),
        MettaValue::SExpr(items) => {
            let inner: Vec<String> = items.iter().map(friendly_value_repr).collect();
            format!("({})", inner.join(" "))
        }
        MettaValue::Error(msg, _) => format!("(error \"{}\")", msg),
        MettaValue::Type(t) => format!("(: {})", friendly_value_repr(t)),
    }
}

/// Check if an operator is close to a known special form
/// Uses max edit distance of 1 to avoid false positives on short words
fn suggest_special_form(op: &str) -> Option<String> {
    use crate::backend::fuzzy_match::FuzzyMatcher;
    use std::sync::OnceLock;

    static MATCHER: OnceLock<FuzzyMatcher> = OnceLock::new();
    let matcher = MATCHER.get_or_init(|| FuzzyMatcher::from_terms(SPECIAL_FORMS.iter().copied()));

    matcher.did_you_mean(op, 1, 3)
}

/// Evaluate a MettaValue in the given environment
/// Returns (results, new_environment)
/// This is the public entry point that uses iterative evaluation with an explicit work stack
/// to prevent stack overflow for large expressions.
pub fn eval(value: MettaValue, env: Environment) -> EvalResult {
    eval_trampoline(value, env)
}

/// Iterative evaluation using a trampoline pattern with explicit work stack.
/// This prevents stack overflow by using heap-allocated work items instead of
/// recursive function calls.
fn eval_trampoline(value: MettaValue, env: Environment) -> EvalResult {
    // Initialize work stack with the initial evaluation
    let mut work_stack: Vec<WorkItem> = vec![WorkItem::Eval {
        value,
        env: env.clone(),
        depth: 0,
        cont_id: 0, // Done continuation
    }];

    // Continuation storage - index 0 is always Done
    let mut continuations: Vec<Continuation> = vec![Continuation::Done];

    // Final result storage
    let mut final_result: Option<EvalResult> = None;

    // Main trampoline loop
    while let Some(work) = work_stack.pop() {
        match work {
            WorkItem::Eval {
                value,
                env,
                depth,
                cont_id,
            } => {
                // Perform one step of evaluation
                let step_result = eval_step(value, env.clone(), depth);

                match step_result {
                    // Direct result - resume continuation
                    EvalStep::Done(result) => {
                        work_stack.push(WorkItem::Resume { cont_id, result });
                    }

                    // Need to evaluate S-expression sub-items
                    EvalStep::EvalSExpr { items, env, depth } => {
                        if items.is_empty() {
                            // Empty s-expression evaluates to Nil
                            work_stack.push(WorkItem::Resume {
                                cont_id,
                                result: (vec![MettaValue::Nil], env),
                            });
                        } else {
                            // Convert to VecDeque ONCE (O(n)) and pop front (O(1))
                            // This avoids O(n) slice copy + O(n) remove(0) = O(n²) total
                            let mut items_deque: VecDeque<MettaValue> = items.into_iter().collect();
                            let first = items_deque.pop_front().unwrap();

                            // Create continuation to collect results
                            let collect_cont_id = continuations.len();
                            continuations.push(Continuation::CollectSExpr {
                                remaining: items_deque, // Already a VecDeque, no copy needed
                                collected: Vec::new(),
                                original_env: env.clone(),
                                depth,
                                parent_cont: cont_id,
                            });

                            // Evaluate first item (moved, not cloned)
                            work_stack.push(WorkItem::Eval {
                                value: first,
                                env,
                                depth: depth + 1,
                                cont_id: collect_cont_id,
                            });
                        }
                    }
                }
            }

            WorkItem::Resume { cont_id, result } => {
                // Take ownership of continuation for processing
                let cont = std::mem::replace(&mut continuations[cont_id], Continuation::Done);

                match cont {
                    Continuation::Done => {
                        // Final result
                        final_result = Some(result);
                    }

                    Continuation::CollectSExpr {
                        mut remaining,
                        mut collected,
                        original_env,
                        depth,
                        parent_cont,
                    } => {
                        // Add result to collected
                        collected.push(result);

                        if remaining.is_empty() {
                            // All items evaluated, process collected results
                            let processed = process_collected_sexpr(collected, original_env, depth);

                            match processed {
                                ProcessedSExpr::Done(result) => {
                                    work_stack.push(WorkItem::Resume {
                                        cont_id: parent_cont,
                                        result,
                                    });
                                }
                                ProcessedSExpr::EvalRuleMatches {
                                    matches,
                                    env,
                                    depth,
                                    base_results,
                                } => {
                                    if matches.is_empty() {
                                        // No rule matches, return base results
                                        work_stack.push(WorkItem::Resume {
                                            cont_id: parent_cont,
                                            result: (base_results, env),
                                        });
                                    } else {
                                        // Convert to VecDeque ONCE and pop front (O(n) + O(1) vs O(n²))
                                        let mut matches_deque: VecDeque<_> =
                                            matches.into_iter().collect();
                                        let (rhs, bindings) = matches_deque.pop_front().unwrap();

                                        // Create continuation to process remaining rule matches
                                        let match_cont_id = continuations.len();
                                        continuations.push(Continuation::ProcessRuleMatches {
                                            remaining_matches: matches_deque,
                                            results: base_results,
                                            env: env.clone(),
                                            depth,
                                            parent_cont,
                                        });

                                        // Evaluate first rule RHS (values moved, not cloned)
                                        let instantiated_rhs = apply_bindings(&rhs, &bindings);
                                        work_stack.push(WorkItem::Eval {
                                            value: instantiated_rhs,
                                            env,
                                            depth: depth + 1,
                                            cont_id: match_cont_id,
                                        });
                                    }
                                }
                            }
                        } else {
                            // More items to evaluate - O(1) pop from VecDeque front
                            let next = remaining.pop_front().unwrap();

                            // Put continuation back (modified)
                            continuations[cont_id] = Continuation::CollectSExpr {
                                remaining,
                                collected,
                                original_env: original_env.clone(),
                                depth,
                                parent_cont,
                            };

                            // Evaluate next item
                            work_stack.push(WorkItem::Eval {
                                value: next,
                                env: original_env,
                                depth: depth + 1,
                                cont_id,
                            });
                        }
                    }

                    Continuation::ProcessRuleMatches {
                        mut remaining_matches,
                        mut results,
                        env,
                        depth,
                        parent_cont,
                    } => {
                        // Add results from this rule evaluation
                        results.extend(result.0);

                        if remaining_matches.is_empty() {
                            // All rules evaluated
                            work_stack.push(WorkItem::Resume {
                                cont_id: parent_cont,
                                result: (results, env),
                            });
                        } else {
                            // More rules to evaluate - O(1) pop from VecDeque front
                            let (rhs, bindings) = remaining_matches.pop_front().unwrap();

                            // Put continuation back (modified)
                            continuations[cont_id] = Continuation::ProcessRuleMatches {
                                remaining_matches,
                                results,
                                env: env.clone(),
                                depth,
                                parent_cont,
                            };

                            // Evaluate next rule RHS
                            let instantiated_rhs = apply_bindings(&rhs, &bindings);
                            work_stack.push(WorkItem::Eval {
                                value: instantiated_rhs,
                                env,
                                depth: depth + 1,
                                cont_id,
                            });
                        }
                    }
                }
            }
        }
    }

    final_result.unwrap_or_else(|| (vec![], env))
}

/// Result of a single evaluation step
enum EvalStep {
    /// Evaluation complete, return this result
    Done(EvalResult),
    /// Need to evaluate S-expression items (iteratively)
    EvalSExpr {
        items: Vec<MettaValue>,
        env: Environment,
        depth: usize,
    },
}

/// Result of processing collected S-expression results
enum ProcessedSExpr {
    /// Processing complete, return this result
    Done(EvalResult),
    /// Need to evaluate rule matches
    EvalRuleMatches {
        matches: Vec<(MettaValue, Bindings)>,
        env: Environment,
        depth: usize,
        base_results: Vec<MettaValue>,
    },
}

/// Perform a single step of evaluation.
/// Returns either a final result or indicates more work is needed.
fn eval_step(value: MettaValue, env: Environment, depth: usize) -> EvalStep {
    // Check depth limit
    if depth > MAX_EVAL_DEPTH {
        return EvalStep::Done((
            vec![MettaValue::Error(
                format!(
                    "Maximum evaluation depth ({}) exceeded. Possible causes:\n\
                     - Infinite recursion: check for missing base case in recursive rules\n\
                     - Combinatorial explosion: rule produces too many branches\n\
                     Hint: Use (function ...) and (return ...) for tail-recursive evaluation",
                    MAX_EVAL_DEPTH
                ),
                Arc::new(value),
            )],
            env,
        ));
    }

    match value {
        // Errors propagate immediately
        MettaValue::Error(_, _) => EvalStep::Done((vec![value], env)),

        // Atoms evaluate to themselves
        MettaValue::Atom(_) => EvalStep::Done((vec![value], env)),

        // Ground types evaluate to themselves
        MettaValue::Bool(_)
        | MettaValue::Long(_)
        | MettaValue::Float(_)
        | MettaValue::String(_)
        | MettaValue::Nil
        | MettaValue::Type(_) => EvalStep::Done((vec![value], env)),

<<<<<<< HEAD
        // For s-expressions, evaluate elements and apply rules/built-ins
        MettaValue::SExpr(items) => eval_sexpr(items, env, depth),

        // For conjunctions, evaluate goals left-to-right with binding threading
        MettaValue::Conjunction(goals) => eval_conjunction(goals, env, depth),
=======
        // S-expressions need special handling
        MettaValue::SExpr(items) => eval_sexpr_step(items, env, depth),
>>>>>>> 71a3459a
    }
}

/// Evaluate an S-expression step - handles special forms and delegates to iterative collection
fn eval_sexpr_step(items: Vec<MettaValue>, env: Environment, depth: usize) -> EvalStep {
    if items.is_empty() {
        return EvalStep::Done((vec![MettaValue::Nil], env));
    }

    // Check for special forms - these are handled directly (they manage their own recursion)
    if let Some(MettaValue::Atom(op)) = items.first() {
        match op.as_str() {
<<<<<<< HEAD
            // Rule definition: (= lhs rhs) - add to MORK Space and rule cache
            "=" => return space::eval_add(items, env),

            // Evaluation: ! expr - force evaluation
            "!" => return evaluation::force_eval(items, env),

            // Quote: return argument unevaluated
            "quote" => return quoting::eval_quote(items, env),

            // If: conditional evaluation - only evaluate chosen branch
            "if" => return control_flow::eval_if(items, env),

            // Error construction
            "error" => return errors::eval_error(items, env),

            // Is-error: check if value is an error (for error recovery)
            "is-error" => return errors::eval_if_error(items, env),

            // Catch: error recovery - (catch expr default)
            // If expr evaluates to error, return default instead
            "catch" => return errors::eval_catch(items, env),

            // Eval: force evaluation of quoted expressions
            // (eval expr) - complementary to quote
            "eval" => return evaluation::eval_eval(items, env),

            // Function: creates an evaluation loop that continues
            // until it encounters a return value
            "function" => return evaluation::eval_function(items, env),

            // Return: signals termination from a function evaluation loop
            "return" => return evaluation::eval_return(items, env),

            // Evaluates first argument, binds it to the variable (second argument) and
            // then evaluates third argument which contains (or not) mentioned variable
            "chain" => return evaluation::eval_chain(items, env),

            // Match: pattern matching against atom space
            // (match <space> <pattern> <template>)
            // Searches space for all atoms matching pattern and returns instantiated templates
            "match" => return space::eval_match(items, env),

            // Subsequently tests multiple pattern-matching conditions (second argument) for the
            // given value (first argument)
            "case" => return control_flow::eval_case(items, env),

            // Difference between `switch` and `case` is a way how they interpret `Empty` result.
            // case interprets first argument inside itself and then manually checks whether result is empty.
            "switch" => return control_flow::eval_switch(items, env),

            "switch-minimal" => return control_flow::eval_switch_minimal_handler(items, env),

            // This function is being called inside switch function to test one of the cases and it
            // calls switch once again if current condition is not met
            "switch-internal" => return control_flow::eval_switch_internal_handler(items, env),

            // Let: local variable binding
            // (let $var value body) - Bind variable to value and evaluate body with that binding
            // Supports pattern matching: (let ($x $y) (tuple 1 2) body)
            "let" => return bindings::eval_let(items, env),

            // Type assertion: (: expr type)
            // Adds a type assertion to the environment
            ":" => return types::eval_type_assertion(items, env),

            // get-type: return the type of an expression
            // (get-type expr) -> Type
            "get-type" => return types::eval_get_type(items, env),

            // check-type: check if expression has expected type
            // (check-type expr expected-type) -> Bool
            "check-type" => return types::eval_check_type(items, env),

            // map-atom: maps a function over a list of atoms
            "map-atom" => return list_ops::eval_map_atom(items, env),

            // filter-atom: filters a list keeping only elements that satisfy the predicate
            "filter-atom" => return list_ops::eval_filter_atom(items, env),

            // foldl-atom: folds (reduces) a list from left to right using an operation and initial value
            "foldl-atom" => return list_ops::eval_foldl_atom(items, env),

            // ====================================================================
            // MORK Special Forms
            // ====================================================================

            // exec: Rule execution with conjunction antecedents/consequents
            // (exec <priority> <antecedent> <consequent>)
            // Executes rules when all antecedent conditions match
            "exec" => return mork_forms::eval_exec(items, env),

            // coalg: Coalgebra patterns for tree transformations
            // (coalg <pattern> <templates>)
            // Unfolds structures with explicit result cardinality
            "coalg" => return mork_forms::eval_coalg(items, env),

            // lookup: Conditional fact lookup with success/failure branches
            // (lookup <pattern> <success-goals> <failure-goals>)
            // Executes different branches based on pattern presence in space
            "lookup" => return mork_forms::eval_lookup(items, env),

            // rulify: Meta-programming for runtime rule generation
            // (rulify $name (, $p0) (, $t0 ...) <antecedent> <consequent>)
            // Generates exec rules from coalgebra definitions
            "rulify" => return mork_forms::eval_rulify(items, env),

            // Fall through to normal evaluation
=======
            "=" => return EvalStep::Done(space::eval_add(items, env)),
            "!" => return EvalStep::Done(evaluation::force_eval(items, env)),
            "quote" => return EvalStep::Done(quoting::eval_quote(items, env)),
            "if" => return EvalStep::Done(control_flow::eval_if(items, env)),
            "error" => return EvalStep::Done(errors::eval_error(items, env)),
            "is-error" => return EvalStep::Done(errors::eval_if_error(items, env)),
            "catch" => return EvalStep::Done(errors::eval_catch(items, env)),
            "eval" => return EvalStep::Done(evaluation::eval_eval(items, env)),
            "function" => return EvalStep::Done(evaluation::eval_function(items, env)),
            "return" => return EvalStep::Done(evaluation::eval_return(items, env)),
            "chain" => return EvalStep::Done(evaluation::eval_chain(items, env)),
            "match" => return EvalStep::Done(space::eval_match(items, env)),
            "case" => return EvalStep::Done(control_flow::eval_case(items, env)),
            "switch" => return EvalStep::Done(control_flow::eval_switch(items, env)),
            "switch-minimal" => {
                return EvalStep::Done(control_flow::eval_switch_minimal_handler(items, env))
            }
            "switch-internal" => {
                return EvalStep::Done(control_flow::eval_switch_internal_handler(items, env))
            }
            "let" => return EvalStep::Done(bindings::eval_let(items, env)),
            ":" => return EvalStep::Done(types::eval_type_assertion(items, env)),
            "get-type" => return EvalStep::Done(types::eval_get_type(items, env)),
            "check-type" => return EvalStep::Done(types::eval_check_type(items, env)),
            "map-atom" => return EvalStep::Done(list_ops::eval_map_atom(items, env)),
            "filter-atom" => return EvalStep::Done(list_ops::eval_filter_atom(items, env)),
            "foldl-atom" => return EvalStep::Done(list_ops::eval_foldl_atom(items, env)),
>>>>>>> 71a3459a
            _ => {}
        }
    }

    // Not a special form - need to evaluate all sub-expressions iteratively
    EvalStep::EvalSExpr { items, env, depth }
}

/// Process collected S-expression evaluation results.
/// This handles Cartesian products, builtins, and rule matching.
fn process_collected_sexpr(
    collected: Vec<EvalResult>,
    original_env: Environment,
    depth: usize,
) -> ProcessedSExpr {
    // Check for errors in sub-expression results
    for (results, new_env) in &collected {
        if let Some(first) = results.first() {
            if matches!(first, MettaValue::Error(_, _)) {
                return ProcessedSExpr::Done((vec![first.clone()], new_env.clone()));
            }
        }
    }

    // Split results and environments
    let (eval_results, envs): (Vec<_>, Vec<_>) = collected.into_iter().unzip();

    // Union all environments
    let mut unified_env = original_env;
    for e in envs {
        unified_env = unified_env.union(&e);
    }

    // Generate Cartesian product of all sub-expression results
    let combinations = match cartesian_product(&eval_results) {
        Ok(c) => c,
        Err(err) => {
            return ProcessedSExpr::Done((vec![err], unified_env));
        }
    };

    // Collect results and rule matches that need evaluation
    let mut all_final_results = Vec::new();
    let mut rule_matches_to_eval: Vec<(MettaValue, Bindings)> = Vec::new();

    for evaled_items in combinations {
        // Check if this is a grounded operation
        if let Some(MettaValue::Atom(op)) = evaled_items.first() {
            if let Some(result) = try_eval_builtin(op, &evaled_items[1..]) {
                all_final_results.push(result);
                continue;
            }
        }

        // Try to match against rules
        let sexpr = MettaValue::SExpr(evaled_items.clone());
        let all_matches = try_match_all_rules(&sexpr, &unified_env);

        if !all_matches.is_empty() {
            // Collect rule matches for later evaluation
            rule_matches_to_eval.extend(all_matches);
        } else {
            // No rule matched - check for typos and handle ADD mode
            let result = handle_no_rule_match(evaled_items, &sexpr, &mut unified_env);
            all_final_results.push(result);
        }
    }

    if rule_matches_to_eval.is_empty() {
        // No rules to evaluate, we're done
        ProcessedSExpr::Done((all_final_results, unified_env))
    } else {
        // Need to evaluate rule matches iteratively
        ProcessedSExpr::EvalRuleMatches {
            matches: rule_matches_to_eval,
            env: unified_env,
            depth,
            base_results: all_final_results,
        }
    }
}

/// Handle the case where no rule matches an s-expression
fn handle_no_rule_match(
    evaled_items: Vec<MettaValue>,
    sexpr: &MettaValue,
    unified_env: &mut Environment,
) -> MettaValue {
    // Check for likely typos before falling back to ADD mode
    if let Some(MettaValue::Atom(head)) = evaled_items.first() {
        if head.len() >= 3 {
            // Check for misspelled special form
            if let Some(suggestion) = suggest_special_form(head) {
                return MettaValue::Error(
                    format!("Unknown special form '{}'. {}", head, suggestion),
                    Arc::new(sexpr.clone()),
                );
            }
            // Check for misspelled rule head
            if let Some(suggestion) = unified_env.did_you_mean(head, 1) {
                return MettaValue::Error(
                    format!("No rule matches '{}'. {}", head, suggestion),
                    Arc::new(sexpr.clone()),
                );
            }
        }
    }

    // ADD mode: add to space and return unreduced s-expression
    // In official MeTTa's default ADD mode, bare expressions are automatically added to &self
    unified_env.add_to_space(sexpr);
    sexpr.clone()
}

/// Evaluate a conjunction: (,), (, expr), or (, expr1 expr2 ...)
/// Implements MORK-style goal evaluation with left-to-right binding threading
///
/// Semantics:
/// - (,)          → succeed with empty result (always true)
/// - (, expr)     → evaluate expr directly (unary passthrough)
/// - (, e1 e2 ... en) → evaluate goals left-to-right, threading bindings through
fn eval_conjunction(goals: Vec<MettaValue>, env: Environment, depth: usize) -> EvalResult {
    // Empty conjunction: (,) succeeds with empty result
    if goals.is_empty() {
        return (vec![MettaValue::Nil], env);
    }

    // Unary conjunction: (, expr) evaluates expr directly
    if goals.len() == 1 {
        return eval_with_depth(goals[0].clone(), env, depth + 1);
    }

    // N-ary conjunction: evaluate left-to-right with binding threading
    // Start with the first goal
    let (mut results, mut current_env) = eval_with_depth(goals[0].clone(), env, depth + 1);

    // For each subsequent goal, evaluate it in the context of previous results
    for goal in &goals[1..] {
        let mut next_results = Vec::new();

        // For each result from previous goals, evaluate the current goal
        for result in results {
            // If previous result is an error, propagate it
            if matches!(result, MettaValue::Error(_, _)) {
                next_results.push(result);
                continue;
            }

            // Evaluate the current goal
            let (goal_results, goal_env) = eval_with_depth(goal.clone(), current_env.clone(), depth + 1);

            // Union the environment
            current_env = current_env.union(&goal_env);

            // Collect all results from this goal
            next_results.extend(goal_results);
        }

        results = next_results;
    }

    (results, current_env)
}

/// Try to evaluate a built-in operation
/// Dispatches directly to built-in functions without going through Rholang interpreter
/// Uses operator symbols (+, -, *, etc.) instead of normalized names
fn try_eval_builtin(op: &str, args: &[MettaValue]) -> Option<MettaValue> {
    match op {
        "+" => eval_checked_arithmetic(args, |a, b| a.checked_add(b), "+"),
        "-" => eval_checked_arithmetic(args, |a, b| a.checked_sub(b), "-"),
        "*" => eval_checked_arithmetic(args, |a, b| a.checked_mul(b), "*"),
        "/" => eval_division(args),
        "<" => eval_comparison(args, |a, b| a < b),
        "<=" => eval_comparison(args, |a, b| a <= b),
        ">" => eval_comparison(args, |a, b| a > b),
        ">=" => eval_comparison(args, |a, b| a >= b),
        "==" => eval_comparison(args, |a, b| a == b),
        "!=" => eval_comparison(args, |a, b| a != b),
        // Logical operators
        "and" => eval_logical_binary(args, |a, b| a && b, "and"),
        "or" => eval_logical_binary(args, |a, b| a || b, "or"),
        "not" => eval_logical_not(args),
        _ => None,
    }
}

/// Evaluate a binary arithmetic operation with overflow checking
fn eval_checked_arithmetic<F>(args: &[MettaValue], op: F, op_name: &str) -> Option<MettaValue>
where
    F: Fn(i64, i64) -> Option<i64>,
{
    if args.len() != 2 {
        return Some(MettaValue::Error(
            format!(
                "Arithmetic operation '{}' requires exactly 2 arguments, got {}",
                op_name,
                args.len()
            ),
            Arc::new(MettaValue::Nil),
        ));
    }

    let a = match &args[0] {
        MettaValue::Long(n) => *n,
        other => {
            return Some(MettaValue::Error(
                format!(
                    "Cannot perform '{}': expected Number (integer), got {}",
                    op_name,
                    friendly_type_name(other)
                ),
                Arc::new(MettaValue::Atom("TypeError".to_string())),
            ));
        }
    };

    let b = match &args[1] {
        MettaValue::Long(n) => *n,
        other => {
            return Some(MettaValue::Error(
                format!(
                    "Cannot perform '{}': expected Number (integer), got {}",
                    op_name,
                    friendly_type_name(other)
                ),
                Arc::new(MettaValue::Atom("TypeError".to_string())),
            ));
        }
    };

    match op(a, b) {
        Some(result) => Some(MettaValue::Long(result)),
        None => Some(MettaValue::Error(
            format!(
                "Arithmetic overflow: {} {} {} exceeds integer bounds",
                a, op_name, b
            ),
            Arc::new(MettaValue::Atom("ArithmeticError".to_string())),
        )),
    }
}

/// Evaluate division with division-by-zero and overflow checking
fn eval_division(args: &[MettaValue]) -> Option<MettaValue> {
    if args.len() != 2 {
        return Some(MettaValue::Error(
            format!("Division requires exactly 2 arguments, got {}", args.len()),
            Arc::new(MettaValue::Nil),
        ));
    }

    let a = match &args[0] {
        MettaValue::Long(n) => *n,
        other => {
            return Some(MettaValue::Error(
                format!(
                    "Cannot divide: expected Number (integer), got {}",
                    friendly_type_name(other)
                ),
                Arc::new(MettaValue::Atom("TypeError".to_string())),
            ));
        }
    };

    let b = match &args[1] {
        MettaValue::Long(n) => *n,
        other => {
            return Some(MettaValue::Error(
                format!(
                    "Cannot divide: expected Number (integer), got {}",
                    friendly_type_name(other)
                ),
                Arc::new(MettaValue::Atom("TypeError".to_string())),
            ));
        }
    };

    if b == 0 {
        return Some(MettaValue::Error(
            "Division by zero".to_string(),
            Arc::new(MettaValue::Atom("ArithmeticError".to_string())),
        ));
    }

    // Use checked_div for overflow protection (e.g., i64::MIN / -1)
    match a.checked_div(b) {
        Some(result) => Some(MettaValue::Long(result)),
        None => Some(MettaValue::Error(
            format!("Arithmetic overflow: {} / {} exceeds integer bounds", a, b),
            Arc::new(MettaValue::Atom("ArithmeticError".to_string())),
        )),
    }
}

/// Evaluate a comparison operation with strict type checking
fn eval_comparison<F>(args: &[MettaValue], op: F) -> Option<MettaValue>
where
    F: Fn(i64, i64) -> bool,
{
    if args.len() != 2 {
        return Some(MettaValue::Error(
            format!(
                "Comparison operation requires exactly 2 arguments, got {}",
                args.len()
            ),
            Arc::new(MettaValue::Nil),
        ));
    }

    let a = match &args[0] {
        MettaValue::Long(n) => *n,
        other => {
            return Some(MettaValue::Error(
                format!(
                    "Cannot compare: expected Number (integer), got {}",
                    friendly_type_name(other)
                ),
                Arc::new(MettaValue::Atom("TypeError".to_string())),
            ));
        }
    };

    let b = match &args[1] {
        MettaValue::Long(n) => *n,
        other => {
            return Some(MettaValue::Error(
                format!(
                    "Cannot compare: expected Number (integer), got {}",
                    friendly_type_name(other)
                ),
                Arc::new(MettaValue::Atom("TypeError".to_string())),
            ));
        }
    };

    Some(MettaValue::Bool(op(a, b)))
}

/// Evaluate a binary logical operation (and, or)
fn eval_logical_binary<F>(args: &[MettaValue], op: F, op_name: &str) -> Option<MettaValue>
where
    F: Fn(bool, bool) -> bool,
{
    if args.len() != 2 {
        return Some(MettaValue::Error(
            format!(
                "'{}' requires exactly 2 arguments, got {}. Usage: ({} bool1 bool2)",
                op_name,
                args.len(),
                op_name
            ),
            Arc::new(MettaValue::Atom("ArityError".to_string())),
        ));
    }

    let a = match &args[0] {
        MettaValue::Bool(b) => *b,
        other => {
            return Some(MettaValue::Error(
                format!(
                    "'{}': expected Bool, got {}",
                    op_name,
                    friendly_type_name(other)
                ),
                Arc::new(MettaValue::Atom("TypeError".to_string())),
            ));
        }
    };

    let b = match &args[1] {
        MettaValue::Bool(b) => *b,
        other => {
            return Some(MettaValue::Error(
                format!(
                    "'{}': expected Bool, got {}",
                    op_name,
                    friendly_type_name(other)
                ),
                Arc::new(MettaValue::Atom("TypeError".to_string())),
            ));
        }
    };

    Some(MettaValue::Bool(op(a, b)))
}

/// Evaluate logical not (unary)
fn eval_logical_not(args: &[MettaValue]) -> Option<MettaValue> {
    if args.len() != 1 {
        return Some(MettaValue::Error(
            format!(
                "'not' requires exactly 1 argument, got {}. Usage: (not bool)",
                args.len()
            ),
            Arc::new(MettaValue::Atom("ArityError".to_string())),
        ));
    }

    match &args[0] {
        MettaValue::Bool(b) => Some(MettaValue::Bool(!b)),
        other => Some(MettaValue::Error(
            format!("'not': expected Bool, got {}", friendly_type_name(other)),
            Arc::new(MettaValue::Atom("TypeError".to_string())),
        )),
    }
}

/// Pattern match a pattern against a value
/// Returns bindings if successful, None otherwise
///
/// This is made public to support optimized match operations in Environment
/// and for benchmarking the core pattern matching algorithm.
pub fn pattern_match(pattern: &MettaValue, value: &MettaValue) -> Option<Bindings> {
    let mut bindings = Bindings::new();
    if pattern_match_impl(pattern, value, &mut bindings) {
        Some(bindings)
    } else {
        None
    }
}

fn pattern_match_impl(pattern: &MettaValue, value: &MettaValue, bindings: &mut Bindings) -> bool {
    match (pattern, value) {
        // Wildcard matches anything
        (MettaValue::Atom(p), _) if p == "_" => true,

        // FAST PATH: First variable binding (empty bindings)
        // Optimization: Skip lookup when bindings are empty - directly insert
        // This reduces single-variable regression from 16.8% to ~5-7%
        (MettaValue::Atom(p), v)
            if (p.starts_with('$') || p.starts_with('&') || p.starts_with('\''))
                && p != "&"
                && bindings.is_empty() =>
        {
            bindings.insert(p.clone(), v.clone());
            true
        }

        // GENERAL PATH: Variable with potential existing bindings
        // EXCEPT: standalone "&" is a literal operator (used in match), not a variable
        (MettaValue::Atom(p), v)
            if (p.starts_with('$') || p.starts_with('&') || p.starts_with('\'')) && p != "&" =>
        {
            // Check if variable is already bound (linear search for SmartBindings)
            if let Some((_, existing)) = bindings.iter().find(|(name, _)| name.as_str() == p) {
                existing == v
            } else {
                bindings.insert(p.clone(), v.clone());
                true
            }
        }

        // Atoms must match exactly
        (MettaValue::Atom(p), MettaValue::Atom(v)) => p == v,
        (MettaValue::Bool(p), MettaValue::Bool(v)) => p == v,
        (MettaValue::Long(p), MettaValue::Long(v)) => p == v,
        (MettaValue::Float(p), MettaValue::Float(v)) => p == v,
        (MettaValue::String(p), MettaValue::String(v)) => p == v,
        (MettaValue::Nil, MettaValue::Nil) => true,

        // S-expressions must have same length and all elements must match
        (MettaValue::SExpr(p_items), MettaValue::SExpr(v_items)) => {
            if p_items.len() != v_items.len() {
                return false;
            }
            for (p, v) in p_items.iter().zip(v_items.iter()) {
                if !pattern_match_impl(p, v, bindings) {
                    return false;
                }
            }
            true
        }

        // Conjunctions must have same length and all goals must match
        (MettaValue::Conjunction(p_goals), MettaValue::Conjunction(v_goals)) => {
            if p_goals.len() != v_goals.len() {
                return false;
            }
            for (p, v) in p_goals.iter().zip(v_goals.iter()) {
                if !pattern_match_impl(p, v, bindings) {
                    return false;
                }
            }
            true
        }

        // Errors match if message and details match
        (MettaValue::Error(p_msg, p_details), MettaValue::Error(v_msg, v_details)) => {
            p_msg == v_msg && pattern_match_impl(p_details, v_details, bindings)
        }

        _ => false,
    }
}

/// Generate Cartesian product of evaluation results for nondeterministic evaluation
/// When sub-expressions return multiple results, we need to try all combinations
///
/// Example: [[a, b], [1, 2]] -> [[a, 1], [a, 2], [b, 1], [b, 2]]
///
/// This function has a built-in limit (MAX_CARTESIAN_RESULTS) to prevent combinatorial explosion.
/// Returns Err with an error message if the limit is exceeded.
fn cartesian_product(results: &[Vec<MettaValue>]) -> Result<Vec<Vec<MettaValue>>, MettaValue> {
    if results.is_empty() {
        return Ok(vec![vec![]]);
    }

    // FAST PATH: If all result lists have exactly 1 item (deterministic evaluation),
    // we can just concatenate them directly in O(n) instead of O(n²)
    // This is the common case for arithmetic and most builtin operations
    if results.iter().all(|r| r.len() == 1) {
        let single_combo: Vec<MettaValue> = results.iter().map(|r| r[0].clone()).collect();
        return Ok(vec![single_combo]);
    }

    // Calculate the total product size first to check if it would exceed the limit
    let total_size: usize = results
        .iter()
        .map(|r| r.len().max(1))
        .fold(1usize, |acc, len| acc.saturating_mul(len));

    if total_size > MAX_CARTESIAN_RESULTS {
        return Err(MettaValue::Error(
            format!(
                "Combinatorial explosion: evaluation would produce {} results, exceeding limit of {}. \
                 Consider simplifying the expression or adding constraints.",
                total_size, MAX_CARTESIAN_RESULTS
            ),
            Arc::new(MettaValue::Atom("LimitExceeded".to_string())),
        ));
    }

    // Iterative Cartesian product for non-deterministic cases
    // Start with a single empty combination
    let mut product = vec![Vec::with_capacity(results.len())];

    // Process each result list and extend all existing combinations
    for result_list in results {
        if result_list.is_empty() {
            // Empty list contributes nothing to combinations
            continue;
        }

        let new_capacity = product
            .len()
            .checked_mul(result_list.len())
            .ok_or_else(|| {
                MettaValue::Error(
                    "Combinatorial explosion: integer overflow in cartesian product".to_string(),
                    Arc::new(MettaValue::Atom("Overflow".to_string())),
                )
            })?;
        let mut new_product = Vec::with_capacity(new_capacity);

        for combo in &product {
            for item in result_list {
                let mut new_combo = combo.clone();
                new_combo.push(item.clone());
                new_product.push(new_combo);
            }
        }

        product = new_product;
    }

    Ok(product)
}

/// Apply variable bindings to a value
///
/// This is made public to support optimized match operations in Environment
pub(crate) fn apply_bindings(value: &MettaValue, bindings: &Bindings) -> MettaValue {
    match value {
        // Apply bindings to variables (atoms starting with $, &, or ')
        // EXCEPT: standalone "&" is a literal operator (used in match), not a variable
        MettaValue::Atom(s)
            if (s.starts_with('$') || s.starts_with('&') || s.starts_with('\'')) && s != "&" =>
        {
            bindings
                .iter()
                .find(|(name, _)| name.as_str() == s)
                .map(|(_, val)| val.clone())
                .unwrap_or_else(|| value.clone())
        }
        MettaValue::SExpr(items) => {
            let new_items: Vec<_> = items
                .iter()
                .map(|item| apply_bindings(item, bindings))
                .collect();
            MettaValue::SExpr(new_items)
        }
        MettaValue::Conjunction(goals) => {
            let new_goals: Vec<_> = goals
                .iter()
                .map(|goal| apply_bindings(goal, bindings))
                .collect();
            MettaValue::Conjunction(new_goals)
        }
        MettaValue::Error(msg, details) => {
            let new_details = apply_bindings(details, bindings);
            MettaValue::Error(msg.clone(), Arc::new(new_details))
        }
        _ => value.clone(),
    }
}

/// Extract the head symbol from a pattern for indexing
/// Returns None if the pattern doesn't have a clear head symbol
fn get_head_symbol(pattern: &MettaValue) -> Option<&str> {
    match pattern {
        // For s-expressions like (double $x), extract "double"
        // EXCEPT: standalone "&" is allowed as a head symbol (used in match)
        MettaValue::SExpr(items) if !items.is_empty() => match &items[0] {
            MettaValue::Atom(head)
                if !head.starts_with('$')
                    && (!head.starts_with('&') || head == "&")
                    && !head.starts_with('\'')
                    && head != "_" =>
            {
                Some(head.as_str())
            }
            _ => None,
        },
        // For bare atoms like foo, use the atom itself
        // EXCEPT: standalone "&" is allowed (used in match)
        MettaValue::Atom(head)
            if !head.starts_with('$')
                && (!head.starts_with('&') || head == "&")
                && !head.starts_with('\'')
                && head != "_" =>
        {
            Some(head.as_str())
        }
        _ => None,
    }
}

/// Compute the specificity of a pattern (lower is more specific)
/// More specific patterns have fewer variables
fn pattern_specificity(pattern: &MettaValue) -> usize {
    match pattern {
        // Variables are least specific
        // EXCEPT: standalone "&" is a literal operator (used in match), not a variable
        MettaValue::Atom(s)
            if (s.starts_with('$') || s.starts_with('&') || s.starts_with('\'') || s == "_")
                && s != "&" =>
        {
            1000 // Variables are least specific
        }
        MettaValue::Atom(_)
        | MettaValue::Bool(_)
        | MettaValue::Long(_)
        | MettaValue::Float(_)
        | MettaValue::String(_)
        | MettaValue::Nil => {
            0 // Literals are most specific (including standalone "&")
        }
        MettaValue::SExpr(items) => {
            // Sum specificity of all items
            items.iter().map(pattern_specificity).sum()
        }
        // Conjunctions: sum specificity of all goals
        MettaValue::Conjunction(goals) => {
            goals.iter().map(pattern_specificity).sum()
        }
        // Errors: use specificity of details
        MettaValue::Error(_, details) => pattern_specificity(details),
        // Types: use specificity of inner type
        MettaValue::Type(t) => pattern_specificity(t),
    }
}

/// Find ALL rules in the environment that match the given expression
/// Returns Vec<(rhs, bindings)> with all matching rules
///
/// This function supports MeTTa's non-deterministic semantics where multiple rules
/// can match the same expression and all results should be returned.
fn try_match_all_rules(expr: &MettaValue, env: &Environment) -> Vec<(MettaValue, Bindings)> {
    // Try query_multi optimization first
    let query_multi_results = try_match_all_rules_query_multi(expr, env);
    if !query_multi_results.is_empty() {
        return query_multi_results;
    }

    // Fall back to iteration-based approach
    try_match_all_rules_iterative(expr, env)
}

/// Try pattern matching using MORK's query_multi to find ALL matching rules (O(k) where k = matching rules)
fn try_match_all_rules_query_multi(
    expr: &MettaValue,
    env: &Environment,
) -> Vec<(MettaValue, Bindings)> {
    // Create a pattern that queries for rules: (= <expr-pattern> $rhs)
    // This will find all rules where the LHS matches our expression

    // Convert expression to MORK format for querying (using cache)
    let expr_bytes = match env.metta_to_mork_bytes_cached(expr) {
        Ok(bytes) => bytes,
        Err(_) => return Vec::new(), // Fallback to iterative if conversion fails
    };

    let space = env.create_space();
    let ctx = ConversionContext::new();

    // Create a query pattern: (= <expr> $rhs)
    let pattern_str = format!("(= {} $rhs)", String::from_utf8_lossy(&expr_bytes));
    let pattern_bytes = pattern_str.as_bytes();

    // Parse the pattern using MORK's parser
    let mut parse_buffer = vec![0u8; 4096];
    let mut pdp = mork::space::ParDataParser::new(&space.sm);
    use mork_frontend::bytestring_parser::Parser;
    let mut ez = mork_expr::ExprZipper::new(Expr {
        ptr: parse_buffer.as_mut_ptr(),
    });
    let mut context = mork_frontend::bytestring_parser::Context::new(pattern_bytes);

    if pdp.sexpr(&mut context, &mut ez).is_err() {
        return Vec::new(); // Fallback if parsing fails
    }

    let pattern_expr = Expr {
        ptr: parse_buffer.as_ptr().cast_mut(),
    };

    // Collect ALL matches using query_multi
    // Note: All matches from query_multi will have the same LHS pattern (since we're querying for it)
    // Therefore, they all have the same LHS specificity and we should return all of them
    let mut matches: Vec<(MettaValue, Bindings)> = Vec::new();

    mork::space::Space::query_multi(&space.btm, pattern_expr, |result, _matched_expr| {
        if let Err(bindings) = result {
            // Convert MORK bindings to our format
            if let Ok(our_bindings) = mork_bindings_to_metta(&bindings, &ctx, &space) {
                // Extract the RHS from bindings
                if let Some((_, rhs)) = our_bindings
                    .iter()
                    .find(|(name, _)| name.as_str() == "$rhs")
                {
                    matches.push((rhs.clone(), our_bindings));
                }
            }
        }
        true // Continue searching for ALL matches
    });

    matches
    // space will be dropped automatically here
}

/// Optimized: Try pattern matching using indexed lookup to find ALL matching rules
/// Uses O(1) index lookup instead of O(n) iteration
/// Complexity: O(k) where k = rules with matching head symbol (typically k << n)
fn try_match_all_rules_iterative(
    expr: &MettaValue,
    env: &Environment,
) -> Vec<(MettaValue, Bindings)> {
    // Extract head symbol and arity for indexed lookup
    let matching_rules = if let Some(head) = get_head_symbol(expr) {
        let arity = expr.get_arity();
        // O(1) indexed lookup instead of O(n) iteration
        env.get_matching_rules(head, arity)
    } else {
        // For expressions without head symbol, check wildcard rules only
        // This is still O(k_wildcards) instead of O(n_total)
        env.get_matching_rules("", 0) // Empty head will return only wildcards
    };

    // Sort rules by specificity (more specific first)
    let mut sorted_rules = matching_rules;
    sorted_rules.sort_by_key(|rule| pattern_specificity(&rule.lhs));

    // Collect ALL matching rules, tracking LHS specificity
    let mut matches: Vec<(MettaValue, Bindings, usize, Rule)> = Vec::new();
    for rule in sorted_rules {
        if let Some(bindings) = pattern_match(&rule.lhs, expr) {
            let lhs_specificity = pattern_specificity(&rule.lhs);
            matches.push((rule.rhs.clone(), bindings, lhs_specificity, rule));
        }
    }

    // Find the best (lowest) specificity
    if let Some(best_spec) = matches.iter().map(|(_, _, spec, _)| *spec).min() {
        // Filter to only matches with the best specificity
        let best_matches: Vec<_> = matches
            .into_iter()
            .filter(|(_, _, spec, _)| *spec == best_spec)
            .collect();

        // Duplicate results based on rule count
        let mut final_matches = Vec::new();
        for (rhs, bindings, _, rule) in best_matches {
            let count = env.get_rule_count(&rule);
            for _ in 0..count {
                final_matches.push((rhs.clone(), bindings.clone()));
            }
        }
        final_matches
    } else {
        Vec::new()
    }
}

#[cfg(test)]
mod tests {
    use super::*;
    use crate::backend::models::Rule;

    #[test]
    fn test_eval_atom() {
        let env = Environment::new();
        let value = MettaValue::Atom("foo".to_string());
        let (results, _) = eval(value.clone(), env);
        assert_eq!(results.len(), 1);
        assert_eq!(results[0], value);
    }

    #[test]
    fn test_eval_builtin_add() {
        let env = Environment::new();
        let value = MettaValue::SExpr(vec![
            MettaValue::Atom("+".to_string()),
            MettaValue::Long(1),
            MettaValue::Long(2),
        ]);
        let (results, _) = eval(value, env);
        assert_eq!(results.len(), 1);
        assert_eq!(results[0], MettaValue::Long(3));
    }

    #[test]
    fn test_eval_builtin_comparison() {
        let env = Environment::new();
        let value = MettaValue::SExpr(vec![
            MettaValue::Atom("<".to_string()),
            MettaValue::Long(1),
            MettaValue::Long(2),
        ]);
        let (results, _) = eval(value, env);
        assert_eq!(results.len(), 1);
        assert_eq!(results[0], MettaValue::Bool(true));
    }

    #[test]
    fn test_eval_logical_and() {
        let env = Environment::new();

        // True and True = True
        let value = MettaValue::SExpr(vec![
            MettaValue::Atom("and".to_string()),
            MettaValue::Bool(true),
            MettaValue::Bool(true),
        ]);
        let (results, _) = eval(value, env.clone());
        assert_eq!(results.len(), 1);
        assert_eq!(results[0], MettaValue::Bool(true));

        // True and False = False
        let value = MettaValue::SExpr(vec![
            MettaValue::Atom("and".to_string()),
            MettaValue::Bool(true),
            MettaValue::Bool(false),
        ]);
        let (results, _) = eval(value, env.clone());
        assert_eq!(results.len(), 1);
        assert_eq!(results[0], MettaValue::Bool(false));

        // False and True = False
        let value = MettaValue::SExpr(vec![
            MettaValue::Atom("and".to_string()),
            MettaValue::Bool(false),
            MettaValue::Bool(true),
        ]);
        let (results, _) = eval(value, env.clone());
        assert_eq!(results.len(), 1);
        assert_eq!(results[0], MettaValue::Bool(false));

        // False and False = False
        let value = MettaValue::SExpr(vec![
            MettaValue::Atom("and".to_string()),
            MettaValue::Bool(false),
            MettaValue::Bool(false),
        ]);
        let (results, _) = eval(value, env);
        assert_eq!(results.len(), 1);
        assert_eq!(results[0], MettaValue::Bool(false));
    }

    #[test]
    fn test_eval_logical_or() {
        let env = Environment::new();

        // True or True = True
        let value = MettaValue::SExpr(vec![
            MettaValue::Atom("or".to_string()),
            MettaValue::Bool(true),
            MettaValue::Bool(true),
        ]);
        let (results, _) = eval(value, env.clone());
        assert_eq!(results.len(), 1);
        assert_eq!(results[0], MettaValue::Bool(true));

        // True or False = True
        let value = MettaValue::SExpr(vec![
            MettaValue::Atom("or".to_string()),
            MettaValue::Bool(true),
            MettaValue::Bool(false),
        ]);
        let (results, _) = eval(value, env.clone());
        assert_eq!(results.len(), 1);
        assert_eq!(results[0], MettaValue::Bool(true));

        // False or True = True
        let value = MettaValue::SExpr(vec![
            MettaValue::Atom("or".to_string()),
            MettaValue::Bool(false),
            MettaValue::Bool(true),
        ]);
        let (results, _) = eval(value, env.clone());
        assert_eq!(results.len(), 1);
        assert_eq!(results[0], MettaValue::Bool(true));

        // False or False = False
        let value = MettaValue::SExpr(vec![
            MettaValue::Atom("or".to_string()),
            MettaValue::Bool(false),
            MettaValue::Bool(false),
        ]);
        let (results, _) = eval(value, env);
        assert_eq!(results.len(), 1);
        assert_eq!(results[0], MettaValue::Bool(false));
    }

    #[test]
    fn test_eval_logical_not() {
        let env = Environment::new();

        // not True = False
        let value = MettaValue::SExpr(vec![
            MettaValue::Atom("not".to_string()),
            MettaValue::Bool(true),
        ]);
        let (results, _) = eval(value, env.clone());
        assert_eq!(results.len(), 1);
        assert_eq!(results[0], MettaValue::Bool(false));

        // not False = True
        let value = MettaValue::SExpr(vec![
            MettaValue::Atom("not".to_string()),
            MettaValue::Bool(false),
        ]);
        let (results, _) = eval(value, env);
        assert_eq!(results.len(), 1);
        assert_eq!(results[0], MettaValue::Bool(true));
    }

    #[test]
    fn test_eval_logical_type_error() {
        let env = Environment::new();

        // and with non-boolean should error
        let value = MettaValue::SExpr(vec![
            MettaValue::Atom("and".to_string()),
            MettaValue::Long(1),
            MettaValue::Bool(true),
        ]);
        let (results, _) = eval(value, env.clone());
        assert_eq!(results.len(), 1);
        assert!(matches!(results[0], MettaValue::Error(_, _)));

        // or with non-boolean should error
        let value = MettaValue::SExpr(vec![
            MettaValue::Atom("or".to_string()),
            MettaValue::Bool(true),
            MettaValue::String("hello".to_string()),
        ]);
        let (results, _) = eval(value, env.clone());
        assert_eq!(results.len(), 1);
        assert!(matches!(results[0], MettaValue::Error(_, _)));

        // not with non-boolean should error
        let value = MettaValue::SExpr(vec![
            MettaValue::Atom("not".to_string()),
            MettaValue::Long(42),
        ]);
        let (results, _) = eval(value, env);
        assert_eq!(results.len(), 1);
        assert!(matches!(results[0], MettaValue::Error(_, _)));
    }

    #[test]
    fn test_eval_logical_arity_error() {
        let env = Environment::new();

        // and with wrong arity
        let value = MettaValue::SExpr(vec![
            MettaValue::Atom("and".to_string()),
            MettaValue::Bool(true),
        ]);
        let (results, _) = eval(value, env.clone());
        assert_eq!(results.len(), 1);
        assert!(matches!(results[0], MettaValue::Error(_, _)));

        // not with wrong arity
        let value = MettaValue::SExpr(vec![
            MettaValue::Atom("not".to_string()),
            MettaValue::Bool(true),
            MettaValue::Bool(false),
        ]);
        let (results, _) = eval(value, env);
        assert_eq!(results.len(), 1);
        assert!(matches!(results[0], MettaValue::Error(_, _)));
    }

    #[test]
    fn test_pattern_match_simple() {
        let pattern = MettaValue::Atom("$x".to_string());
        let value = MettaValue::Long(42);
        let bindings = pattern_match(&pattern, &value);
        assert!(bindings.is_some());
        let bindings = bindings.unwrap();
        assert_eq!(
            bindings
                .iter()
                .find(|(name, _)| name.as_str() == "$x")
                .map(|(_, val)| val),
            Some(&MettaValue::Long(42))
        );
    }

    #[test]
    fn test_pattern_match_sexpr() {
        let pattern = MettaValue::SExpr(vec![
            MettaValue::Atom("+".to_string()),
            MettaValue::Atom("$x".to_string()),
            MettaValue::Long(2),
        ]);
        let value = MettaValue::SExpr(vec![
            MettaValue::Atom("+".to_string()),
            MettaValue::Long(1),
            MettaValue::Long(2),
        ]);
        let bindings = pattern_match(&pattern, &value);
        assert!(bindings.is_some());
        let bindings = bindings.unwrap();
        assert_eq!(
            bindings
                .iter()
                .find(|(name, _)| name.as_str() == "$x")
                .map(|(_, val)| val),
            Some(&MettaValue::Long(1))
        );
    }

    #[test]
    fn test_eval_with_rule() {
        let mut env = Environment::new();

        // Add rule: (= (double $x) (mul $x 2))
        let rule = Rule {
            lhs: MettaValue::SExpr(vec![
                MettaValue::Atom("double".to_string()),
                MettaValue::Atom("$x".to_string()),
            ]),
            rhs: MettaValue::SExpr(vec![
                MettaValue::Atom("*".to_string()),
                MettaValue::Atom("$x".to_string()),
                MettaValue::Long(2),
            ]),
        };
        env.add_rule(rule);

        // Evaluate (double 5)
        let value = MettaValue::SExpr(vec![
            MettaValue::Atom("double".to_string()),
            MettaValue::Long(5),
        ]);

        let (results, _) = eval(value, env);
        assert_eq!(results.len(), 1);
        assert_eq!(results[0], MettaValue::Long(10));
    }

    // === Integration Test ===

    #[test]
    fn test_eval_with_quote() {
        let env = Environment::new();

        // (eval (quote (+ 1 2)))
        // Quote prevents evaluation, eval forces it
        let value = MettaValue::SExpr(vec![
            MettaValue::Atom("eval".to_string()),
            MettaValue::SExpr(vec![
                MettaValue::Atom("quote".to_string()),
                MettaValue::SExpr(vec![
                    MettaValue::Atom("+".to_string()),
                    MettaValue::Long(1),
                    MettaValue::Long(2),
                ]),
            ]),
        ]);

        let (results, _) = eval(value, env);
        assert_eq!(results.len(), 1);
        assert_eq!(results[0], MettaValue::Long(3));
    }

    #[test]
    fn test_mvp_complete() {
        let mut env = Environment::new();

        // Add a rule: (= (safe-div $x $y) (if (== $y 0) (error "division by zero" $y) (div $x $y)))
        let rule = Rule {
            lhs: MettaValue::SExpr(vec![
                MettaValue::Atom("safe-div".to_string()),
                MettaValue::Atom("$x".to_string()),
                MettaValue::Atom("$y".to_string()),
            ]),
            rhs: MettaValue::SExpr(vec![
                MettaValue::Atom("if".to_string()),
                MettaValue::SExpr(vec![
                    MettaValue::Atom("==".to_string()),
                    MettaValue::Atom("$y".to_string()),
                    MettaValue::Long(0),
                ]),
                MettaValue::SExpr(vec![
                    MettaValue::Atom("error".to_string()),
                    MettaValue::String("division by zero".to_string()),
                    MettaValue::Atom("$y".to_string()),
                ]),
                MettaValue::SExpr(vec![
                    MettaValue::Atom("/".to_string()),
                    MettaValue::Atom("$x".to_string()),
                    MettaValue::Atom("$y".to_string()),
                ]),
            ]),
        };
        env.add_rule(rule);

        // Test successful division: (safe-div 10 2) -> 5
        let value1 = MettaValue::SExpr(vec![
            MettaValue::Atom("safe-div".to_string()),
            MettaValue::Long(10),
            MettaValue::Long(2),
        ]);
        let (results1, env1) = eval(value1, env.clone());
        assert_eq!(results1[0], MettaValue::Long(5));

        // Test division by zero: (safe-div 10 0) -> Error
        let value2 = MettaValue::SExpr(vec![
            MettaValue::Atom("safe-div".to_string()),
            MettaValue::Long(10),
            MettaValue::Long(0),
        ]);
        let (results2, _) = eval(value2, env1);
        match &results2[0] {
            MettaValue::Error(msg, _) => {
                assert_eq!(msg, "division by zero");
            }
            other => panic!("Expected error, got {:?}", other),
        }
    }

    // === Tests adapted from hyperon-experimental ===
    // Source: https://github.com/trueagi-io/hyperon-experimental

    #[test]
    fn test_nested_arithmetic() {
        // From c1_grounded_basic.metta: (+ 2 (* 3 5))
        let env = Environment::new();
        let value = MettaValue::SExpr(vec![
            MettaValue::Atom("+".to_string()),
            MettaValue::Long(2),
            MettaValue::SExpr(vec![
                MettaValue::Atom("*".to_string()),
                MettaValue::Long(3),
                MettaValue::Long(5),
            ]),
        ]);
        let (results, _) = eval(value, env);
        assert_eq!(results[0], MettaValue::Long(17)); // 2 + (3 * 5) = 17
    }

    #[test]
    fn test_comparison_with_arithmetic() {
        // From c1_grounded_basic.metta: (< 4 (+ 2 (* 3 5)))
        let env = Environment::new();
        let value = MettaValue::SExpr(vec![
            MettaValue::Atom("<".to_string()),
            MettaValue::Long(4),
            MettaValue::SExpr(vec![
                MettaValue::Atom("+".to_string()),
                MettaValue::Long(2),
                MettaValue::SExpr(vec![
                    MettaValue::Atom("*".to_string()),
                    MettaValue::Long(3),
                    MettaValue::Long(5),
                ]),
            ]),
        ]);
        let (results, _) = eval(value, env);
        assert_eq!(results[0], MettaValue::Bool(true)); // 4 < 17
    }

    #[test]
    fn test_equality_literals() {
        // From c1_grounded_basic.metta: (== 4 (+ 2 2))
        let env = Environment::new();
        let value = MettaValue::SExpr(vec![
            MettaValue::Atom("==".to_string()),
            MettaValue::Long(4),
            MettaValue::SExpr(vec![
                MettaValue::Atom("+".to_string()),
                MettaValue::Long(2),
                MettaValue::Long(2),
            ]),
        ]);
        let (results, _) = eval(value, env);
        assert_eq!(results[0], MettaValue::Bool(true)); // 4 == 4
    }

    #[test]
    fn test_equality_sexpr() {
        // From c1_grounded_basic.metta: structural equality tests
        let env = Environment::new();

        // (== (A B) (A B)) should be supported via pattern matching
        // For now we test that equal atoms are equal
        let value = MettaValue::SExpr(vec![
            MettaValue::Atom("==".to_string()),
            MettaValue::Long(42),
            MettaValue::Long(42),
        ]);
        let (results, _) = eval(value, env);
        assert_eq!(results[0], MettaValue::Bool(true));
    }

    #[test]
    fn test_factorial_recursive() {
        // From c1_grounded_basic.metta: factorial example with if guard
        // (= (fact $n) (if (> $n 0) (* $n (fact (- $n 1))) 1))
        let mut env = Environment::new();

        let rule = Rule {
            lhs: MettaValue::SExpr(vec![
                MettaValue::Atom("fact".to_string()),
                MettaValue::Atom("$n".to_string()),
            ]),
            rhs: MettaValue::SExpr(vec![
                MettaValue::Atom("if".to_string()),
                // Condition: (> $n 0)
                MettaValue::SExpr(vec![
                    MettaValue::Atom(">".to_string()),
                    MettaValue::Atom("$n".to_string()),
                    MettaValue::Long(0),
                ]),
                // Then branch: (* $n (fact (- $n 1)))
                MettaValue::SExpr(vec![
                    MettaValue::Atom("*".to_string()),
                    MettaValue::Atom("$n".to_string()),
                    MettaValue::SExpr(vec![
                        MettaValue::Atom("fact".to_string()),
                        MettaValue::SExpr(vec![
                            MettaValue::Atom("-".to_string()),
                            MettaValue::Atom("$n".to_string()),
                            MettaValue::Long(1),
                        ]),
                    ]),
                ]),
                // Else branch: 1
                MettaValue::Long(1),
            ]),
        };
        env.add_rule(rule);

        // Test (fact 3) = 6
        let value = MettaValue::SExpr(vec![
            MettaValue::Atom("fact".to_string()),
            MettaValue::Long(3),
        ]);
        let (results, _) = eval(value, env);
        assert_eq!(results.len(), 1);
        assert_eq!(results[0], MettaValue::Long(6));
    }

    #[test]
    fn test_factorial_with_compile() {
        // Test factorial using compile() to ensure the compiled version works
        // This complements test_factorial_recursive which uses manual construction
        use crate::backend::compile::compile;

        let input = r#"
            (= (fact $n) (if (> $n 0) (* $n (fact (- $n 1))) 1))
            !(fact 0)
            !(fact 1)
            !(fact 2)
            !(fact 3)
        "#;

        let state = compile(input).unwrap();
        let mut env = state.environment;
        let mut results = Vec::new();

        for expr in state.source {
            let (expr_results, new_env) = eval(expr, env);
            env = new_env;
            // Collect non-empty results (skip rule definitions)
            if !expr_results.is_empty() {
                results.extend(expr_results);
            }
        }

        // Should have 4 results: fact(0)=1, fact(1)=1, fact(2)=2, fact(3)=6
        assert_eq!(results.len(), 4);
        assert_eq!(results[0], MettaValue::Long(1)); // fact(0)
        assert_eq!(results[1], MettaValue::Long(1)); // fact(1)
        assert_eq!(results[2], MettaValue::Long(2)); // fact(2)
        assert_eq!(results[3], MettaValue::Long(6)); // fact(3)
    }

    #[test]
    fn test_incremental_nested_arithmetic() {
        // From test_metta.py: !(+ 1 (+ 2 (+ 3 4)))
        let env = Environment::new();
        let value = MettaValue::SExpr(vec![
            MettaValue::Atom("+".to_string()),
            MettaValue::Long(1),
            MettaValue::SExpr(vec![
                MettaValue::Atom("+".to_string()),
                MettaValue::Long(2),
                MettaValue::SExpr(vec![
                    MettaValue::Atom("+".to_string()),
                    MettaValue::Long(3),
                    MettaValue::Long(4),
                ]),
            ]),
        ]);
        let (results, _) = eval(value, env);
        assert_eq!(results[0], MettaValue::Long(10));
    }

    #[test]
    fn test_function_definition_and_call() {
        // From test_run_metta.py: (= (f) (+ 2 3)) !(f)
        let mut env = Environment::new();

        // Define rule: (= (f) (+ 2 3))
        let rule = Rule {
            lhs: MettaValue::SExpr(vec![MettaValue::Atom("f".to_string())]),
            rhs: MettaValue::SExpr(vec![
                MettaValue::Atom("+".to_string()),
                MettaValue::Long(2),
                MettaValue::Long(3),
            ]),
        };
        env.add_rule(rule);

        // Evaluate (f)
        let value = MettaValue::SExpr(vec![MettaValue::Atom("f".to_string())]);
        let (results, _) = eval(value, env);
        assert_eq!(results[0], MettaValue::Long(5));
    }

    #[test]
    fn test_multiple_pattern_variables() {
        // Test pattern matching with multiple variables
        let mut env = Environment::new();

        // (= (add3 $a $b $c) (+ $a (+ $b $c)))
        let rule = Rule {
            lhs: MettaValue::SExpr(vec![
                MettaValue::Atom("add3".to_string()),
                MettaValue::Atom("$a".to_string()),
                MettaValue::Atom("$b".to_string()),
                MettaValue::Atom("$c".to_string()),
            ]),
            rhs: MettaValue::SExpr(vec![
                MettaValue::Atom("+".to_string()),
                MettaValue::Atom("$a".to_string()),
                MettaValue::SExpr(vec![
                    MettaValue::Atom("+".to_string()),
                    MettaValue::Atom("$b".to_string()),
                    MettaValue::Atom("$c".to_string()),
                ]),
            ]),
        };
        env.add_rule(rule);

        // (add3 10 20 30) = 60
        let value = MettaValue::SExpr(vec![
            MettaValue::Atom("add3".to_string()),
            MettaValue::Long(10),
            MettaValue::Long(20),
            MettaValue::Long(30),
        ]);
        let (results, _) = eval(value, env);
        assert_eq!(results[0], MettaValue::Long(60));
    }

    #[test]
    fn test_nested_pattern_matching() {
        // Test nested S-expression pattern matching
        let mut env = Environment::new();

        // (= (eval-pair (pair $x $y)) (+ $x $y))
        let rule = Rule {
            lhs: MettaValue::SExpr(vec![
                MettaValue::Atom("eval-pair".to_string()),
                MettaValue::SExpr(vec![
                    MettaValue::Atom("pair".to_string()),
                    MettaValue::Atom("$x".to_string()),
                    MettaValue::Atom("$y".to_string()),
                ]),
            ]),
            rhs: MettaValue::SExpr(vec![
                MettaValue::Atom("+".to_string()),
                MettaValue::Atom("$x".to_string()),
                MettaValue::Atom("$y".to_string()),
            ]),
        };
        env.add_rule(rule);

        // (eval-pair (pair 5 7)) = 12
        let value = MettaValue::SExpr(vec![
            MettaValue::Atom("eval-pair".to_string()),
            MettaValue::SExpr(vec![
                MettaValue::Atom("pair".to_string()),
                MettaValue::Long(5),
                MettaValue::Long(7),
            ]),
        ]);
        let (results, _) = eval(value, env);
        assert_eq!(results[0], MettaValue::Long(12));
    }

    #[test]
    fn test_wildcard_pattern() {
        // Test wildcard matching
        let pattern = MettaValue::Atom("_".to_string());
        let value = MettaValue::Long(42);
        let bindings = pattern_match(&pattern, &value);
        assert!(bindings.is_some());

        // Wildcard should not bind the value
        let bindings = bindings.unwrap();
        assert!(bindings.is_empty());
    }

    #[test]
    fn test_variable_consistency_in_pattern() {
        // Test that the same variable in a pattern must match the same value
        let pattern = MettaValue::SExpr(vec![
            MettaValue::Atom("same".to_string()),
            MettaValue::Atom("$x".to_string()),
            MettaValue::Atom("$x".to_string()),
        ]);

        // Should match when both are the same
        let value1 = MettaValue::SExpr(vec![
            MettaValue::Atom("same".to_string()),
            MettaValue::Long(5),
            MettaValue::Long(5),
        ]);
        assert!(pattern_match(&pattern, &value1).is_some());

        // Should not match when they differ
        let value2 = MettaValue::SExpr(vec![
            MettaValue::Atom("same".to_string()),
            MettaValue::Long(5),
            MettaValue::Long(7),
        ]);
        assert!(pattern_match(&pattern, &value2).is_none());
    }

    #[test]
    fn test_conditional_with_pattern_matching() {
        // Test combining if with pattern matching
        let mut env = Environment::new();

        // (= (abs $x) (if (< $x 0) (- 0 $x) $x))
        let rule = Rule {
            lhs: MettaValue::SExpr(vec![
                MettaValue::Atom("abs".to_string()),
                MettaValue::Atom("$x".to_string()),
            ]),
            rhs: MettaValue::SExpr(vec![
                MettaValue::Atom("if".to_string()),
                MettaValue::SExpr(vec![
                    MettaValue::Atom("<".to_string()),
                    MettaValue::Atom("$x".to_string()),
                    MettaValue::Long(0),
                ]),
                MettaValue::SExpr(vec![
                    MettaValue::Atom("-".to_string()),
                    MettaValue::Long(0),
                    MettaValue::Atom("$x".to_string()),
                ]),
                MettaValue::Atom("$x".to_string()),
            ]),
        };
        env.add_rule(rule);

        // abs(-5) = 5
        let value1 = MettaValue::SExpr(vec![
            MettaValue::Atom("abs".to_string()),
            MettaValue::Long(-5),
        ]);
        let (results, env1) = eval(value1, env.clone());
        assert_eq!(results[0], MettaValue::Long(5));

        // abs(7) = 7
        let value2 = MettaValue::SExpr(vec![
            MettaValue::Atom("abs".to_string()),
            MettaValue::Long(7),
        ]);
        let (results, _) = eval(value2, env1);
        assert_eq!(results[0], MettaValue::Long(7));
    }

    #[test]
    fn test_string_values() {
        // Test string value handling
        let env = Environment::new();
        let value = MettaValue::String("test".to_string());
        let (results, _) = eval(value.clone(), env);
        assert_eq!(results[0], value);
    }

    #[test]
    fn test_boolean_values() {
        let env = Environment::new();

        let value_true = MettaValue::Bool(true);
        let (results, _) = eval(value_true.clone(), env.clone());
        assert_eq!(results[0], value_true);

        let value_false = MettaValue::Bool(false);
        let (results, _) = eval(value_false.clone(), env);
        assert_eq!(results[0], value_false);
    }

    #[test]
    fn test_nil_value() {
        let env = Environment::new();
        let value = MettaValue::Nil;
        let (results, _) = eval(value, env);
        assert_eq!(results[0], MettaValue::Nil);
    }

    // === Fact Database Tests ===

    #[test]
    fn test_symbol_added_to_fact_database() {
        // Bare atoms should NOT be added to the fact database
        // Only rules, type assertions, and unmatched s-expressions are stored
        let env = Environment::new();

        // Evaluate the symbol "Hello"
        let symbol = MettaValue::Atom("Hello".to_string());
        let (results, new_env) = eval(symbol.clone(), env);

        // Symbol should be returned unchanged
        assert_eq!(results[0], symbol);

        // Bare atoms should NOT be added to fact database (this prevents pollution)
        assert!(!new_env.has_fact("Hello"));
    }

    #[test]
    fn test_variables_not_added_to_fact_database() {
        let env = Environment::new();

        // Test $variable
        let var1 = MettaValue::Atom("$x".to_string());
        let (_, new_env) = eval(var1, env.clone());
        assert!(!new_env.has_fact("$x"));

        // Test &variable
        let var2 = MettaValue::Atom("&y".to_string());
        let (_, new_env) = eval(var2, env.clone());
        assert!(!new_env.has_fact("&y"));

        // Test 'variable
        let var3 = MettaValue::Atom("'z".to_string());
        let (_, new_env) = eval(var3, env.clone());
        assert!(!new_env.has_fact("'z"));

        // Test wildcard
        let wildcard = MettaValue::Atom("_".to_string());
        let (_, new_env) = eval(wildcard, env);
        assert!(!new_env.has_fact("_"));
    }

    #[test]
    fn test_multiple_symbols_in_fact_database() {
        // Bare atoms should NOT be added to fact database
        // This test verifies that evaluating multiple atoms doesn't pollute the environment
        let env = Environment::new();

        // Evaluate multiple symbols
        let symbol1 = MettaValue::Atom("Foo".to_string());
        let (_, env1) = eval(symbol1, env);

        let symbol2 = MettaValue::Atom("Bar".to_string());
        let (_, env2) = eval(symbol2, env1);

        let symbol3 = MettaValue::Atom("Baz".to_string());
        let (_, env3) = eval(symbol3, env2);

        // Bare atoms should NOT be in the fact database
        assert!(!env3.has_fact("Foo"));
        assert!(!env3.has_fact("Bar"));
        assert!(!env3.has_fact("Baz"));
    }

    #[test]
    fn test_sexpr_added_to_fact_database() {
        // Verify official MeTTa ADD mode semantics:
        // When an s-expression like (Hello World) is evaluated, it is automatically added to the space
        // This matches: `(leaf1 leaf2)` in REPL -> auto-added, queryable via `!(match &self ...)`
        let env = Environment::new();

        // Evaluate the s-expression (Hello World)
        let sexpr = MettaValue::SExpr(vec![
            MettaValue::Atom("Hello".to_string()),
            MettaValue::Atom("World".to_string()),
        ]);
        let expected_result = MettaValue::SExpr(vec![
            MettaValue::Atom("Hello".to_string()),
            MettaValue::Atom("World".to_string()),
        ]);

        let (results, new_env) = eval(sexpr.clone(), env);

        // S-expression should be returned (with evaluated elements)
        assert_eq!(results[0], expected_result);

        // S-expression should be added to fact database (ADD mode behavior)
        assert!(new_env.has_sexpr_fact(&expected_result));

        // Individual atoms are NOT stored separately
        // Only the full s-expression is stored in MORK format
        assert!(!new_env.has_fact("Hello"));
        assert!(!new_env.has_fact("World"));
    }

    #[test]
    fn test_nested_sexpr_in_fact_database() {
        // Official MeTTa semantics: only the top-level expression is stored
        // Nested sub-expressions are NOT extracted and stored separately
        let env = Environment::new();

        // Evaluate a nested s-expression
        let sexpr = MettaValue::SExpr(vec![
            MettaValue::Atom("Outer".to_string()),
            MettaValue::SExpr(vec![
                MettaValue::Atom("Inner".to_string()),
                MettaValue::Atom("Nested".to_string()),
            ]),
        ]);

        let (_, new_env) = eval(sexpr, env);

        // CORRECT: Outer s-expression should be in fact database
        let expected_outer = MettaValue::SExpr(vec![
            MettaValue::Atom("Outer".to_string()),
            MettaValue::SExpr(vec![
                MettaValue::Atom("Inner".to_string()),
                MettaValue::Atom("Nested".to_string()),
            ]),
        ]);
        assert!(new_env.has_sexpr_fact(&expected_outer));

        // CORRECT: Inner s-expression should NOT be in fact database (not recursively stored)
        // Official MeTTa only stores the top-level expression passed to add-atom
        let expected_inner = MettaValue::SExpr(vec![
            MettaValue::Atom("Inner".to_string()),
            MettaValue::Atom("Nested".to_string()),
        ]);
        assert!(!new_env.has_sexpr_fact(&expected_inner));

        // Individual atoms are NOT stored separately
        assert!(!new_env.has_fact("Outer"));
        assert!(!new_env.has_fact("Inner"));
        assert!(!new_env.has_fact("Nested"));
    }

    #[test]
    fn test_pattern_matching_extracts_nested_sexpr() {
        // Demonstrates that while nested s-expressions are NOT stored separately,
        // they can still be accessed via pattern matching with variables.
        // This is how official MeTTa handles nested data extraction.
        let mut env = Environment::new();

        // Store a nested s-expression: (Outer (Inner Nested))
        let nested_expr = MettaValue::SExpr(vec![
            MettaValue::Atom("Outer".to_string()),
            MettaValue::SExpr(vec![
                MettaValue::Atom("Inner".to_string()),
                MettaValue::Atom("Nested".to_string()),
            ]),
        ]);

        // Evaluate to add to space (ADD mode behavior)
        let (_, env1) = eval(nested_expr.clone(), env);
        env = env1;

        // Verify only the outer expression is stored
        assert!(env.has_sexpr_fact(&nested_expr));
        let inner_expr = MettaValue::SExpr(vec![
            MettaValue::Atom("Inner".to_string()),
            MettaValue::Atom("Nested".to_string()),
        ]);
        assert!(!env.has_sexpr_fact(&inner_expr)); // NOT stored separately

        // Use pattern matching to extract the nested part: (match & self (Outer $x) $x)
        let match_query = MettaValue::SExpr(vec![
            MettaValue::Atom("match".to_string()),
            MettaValue::Atom("&".to_string()),
            MettaValue::Atom("self".to_string()),
            MettaValue::SExpr(vec![
                MettaValue::Atom("Outer".to_string()),
                MettaValue::Atom("$x".to_string()), // Variable to capture nested part
            ]),
            MettaValue::Atom("$x".to_string()), // Template: return the captured value
        ]);

        let (results, _) = eval(match_query, env);

        // Should return the nested s-expression even though it wasn't stored separately
        assert_eq!(results.len(), 1);
        assert_eq!(results[0], inner_expr); // Pattern matching extracts (Inner Nested)
    }

    #[test]
    fn test_grounded_operations_not_added_to_sexpr_facts() {
        let env = Environment::new();

        // Evaluate an arithmetic operation (add 1 2)
        let sexpr = MettaValue::SExpr(vec![
            MettaValue::Atom("+".to_string()),
            MettaValue::Long(1),
            MettaValue::Long(2),
        ]);

        let (results, new_env) = eval(sexpr.clone(), env);

        // Result should be 3
        assert_eq!(results[0], MettaValue::Long(3));

        // The s-expression should NOT be in the fact database
        // because it was reduced to a value by a grounded operation
        assert!(!new_env.has_sexpr_fact(&sexpr));
    }

    #[test]
    fn test_rule_definition_added_to_fact_database() {
        let env = Environment::new();

        // Define a rule: (= (double $x) (* $x 2))
        let rule_def = MettaValue::SExpr(vec![
            MettaValue::Atom("=".to_string()),
            MettaValue::SExpr(vec![
                MettaValue::Atom("double".to_string()),
                MettaValue::Atom("$x".to_string()),
            ]),
            MettaValue::SExpr(vec![
                MettaValue::Atom("*".to_string()),
                MettaValue::Atom("$x".to_string()),
                MettaValue::Long(2),
            ]),
        ]);

        let (result, new_env) = eval(rule_def.clone(), env);

        // Rule definition should return empty list
        assert!(result.is_empty());

        // Rule definition should also be in the fact database
        assert!(new_env.has_sexpr_fact(&rule_def));
    }

    // === Type Error Tests ===

    #[test]
    fn test_arithmetic_type_error_string() {
        let env = Environment::new();

        // Test: !(+ 1 "a") should produce TypeError with friendly message
        let value = MettaValue::SExpr(vec![
            MettaValue::Atom("+".to_string()),
            MettaValue::Long(1),
            MettaValue::String("a".to_string()),
        ]);

        let (results, _) = eval(value, env);
        assert_eq!(results.len(), 1);

        match &results[0] {
            MettaValue::Error(msg, details) => {
                // Error message should contain the friendly type name
                assert!(msg.contains("String"), "Expected 'String' in: {}", msg);
                assert!(
                    msg.contains("expected Number (integer)"),
                    "Expected 'expected Number (integer)' in: {}",
                    msg
                );
                // Error details should be TypeError
                assert_eq!(**details, MettaValue::Atom("TypeError".to_string()));
            }
            other => panic!("Expected Error, got {:?}", other),
        }
    }

    #[test]
    fn test_arithmetic_type_error_first_arg() {
        let env = Environment::new();

        // Test: !(+ "a" 1) - first argument wrong type
        let value = MettaValue::SExpr(vec![
            MettaValue::Atom("+".to_string()),
            MettaValue::String("a".to_string()),
            MettaValue::Long(1),
        ]);

        let (results, _) = eval(value, env);
        assert_eq!(results.len(), 1);

        match &results[0] {
            MettaValue::Error(msg, details) => {
                assert!(msg.contains("String"), "Expected 'String' in: {}", msg);
                assert!(
                    msg.contains("expected Number (integer)"),
                    "Expected type info in: {}",
                    msg
                );
                assert_eq!(**details, MettaValue::Atom("TypeError".to_string()));
            }
            other => panic!("Expected Error, got {:?}", other),
        }
    }

    #[test]
    fn test_arithmetic_type_error_bool() {
        let env = Environment::new();

        // Test: !(* true false) - booleans not valid for arithmetic
        let value = MettaValue::SExpr(vec![
            MettaValue::Atom("*".to_string()),
            MettaValue::Bool(true),
            MettaValue::Bool(false),
        ]);

        let (results, _) = eval(value, env);
        assert_eq!(results.len(), 1);

        match &results[0] {
            MettaValue::Error(msg, details) => {
                assert!(msg.contains("Bool"), "Expected 'Bool' in: {}", msg);
                assert!(
                    msg.contains("expected Number (integer)"),
                    "Expected type info in: {}",
                    msg
                );
                assert_eq!(**details, MettaValue::Atom("TypeError".to_string()));
            }
            other => panic!("Expected Error, got {:?}", other),
        }
    }

    #[test]
    fn test_comparison_type_error() {
        let env = Environment::new();

        // Test: !(< "a" "b") - strings not valid for comparison
        let value = MettaValue::SExpr(vec![
            MettaValue::Atom("<".to_string()),
            MettaValue::String("a".to_string()),
            MettaValue::String("b".to_string()),
        ]);

        let (results, _) = eval(value, env);
        assert_eq!(results.len(), 1);

        match &results[0] {
            MettaValue::Error(msg, details) => {
                assert!(msg.contains("String"), "Expected 'String' in: {}", msg);
                assert!(
                    msg.contains("Cannot compare"),
                    "Expected 'Cannot compare' in: {}",
                    msg
                );
                assert_eq!(**details, MettaValue::Atom("TypeError".to_string()));
            }
            other => panic!("Expected Error, got {:?}", other),
        }
    }

    #[test]
    fn test_arithmetic_wrong_arity() {
        let env = Environment::new();

        // Test: !(+ 1) - wrong number of arguments
        let value = MettaValue::SExpr(vec![MettaValue::Atom("+".to_string()), MettaValue::Long(1)]);

        let (results, _) = eval(value, env);
        assert_eq!(results.len(), 1);

        match &results[0] {
            MettaValue::Error(msg, _) => {
                assert!(msg.contains("2 arguments"));
            }
            other => panic!("Expected Error, got {:?}", other),
        }
    }

<<<<<<< HEAD
    // ========================================================================
    // Conjunction Pattern Tests
    // ========================================================================

    #[test]
    fn test_empty_conjunction() {
        let env = Environment::new();

        // Empty conjunction: (,) → Nil
        let value = MettaValue::Conjunction(vec![]);

        let (results, _) = eval(value, env);
        assert_eq!(results.len(), 1);
        assert_eq!(results[0], MettaValue::Nil);
    }

    #[test]
    fn test_unary_conjunction() {
        let env = Environment::new();

        // Unary conjunction: (, expr) → evaluates expr directly
        let value = MettaValue::Conjunction(vec![MettaValue::Long(42)]);

        let (results, _) = eval(value, env);
        assert_eq!(results.len(), 1);
        assert_eq!(results[0], MettaValue::Long(42));
    }

    #[test]
    fn test_unary_conjunction_with_expression() {
        let env = Environment::new();

        // Unary conjunction with expression: (, (+ 2 3)) → 5
        let value = MettaValue::Conjunction(vec![MettaValue::SExpr(vec![
            MettaValue::Atom("+".to_string()),
            MettaValue::Long(2),
            MettaValue::Long(3),
        ])]);

        let (results, _) = eval(value, env);
        assert_eq!(results.len(), 1);
        assert_eq!(results[0], MettaValue::Long(5));
    }

    #[test]
    fn test_binary_conjunction() {
        let env = Environment::new();

        // Binary conjunction: (, (+ 1 1) (+ 2 2)) → 2, 4
        let value = MettaValue::Conjunction(vec![
            MettaValue::SExpr(vec![
                MettaValue::Atom("+".to_string()),
                MettaValue::Long(1),
                MettaValue::Long(1),
            ]),
            MettaValue::SExpr(vec![
                MettaValue::Atom("+".to_string()),
                MettaValue::Long(2),
                MettaValue::Long(2),
            ]),
        ]);

        let (results, _) = eval(value, env);
        // Binary conjunction returns results from the last goal
        assert_eq!(results.len(), 1);
        assert_eq!(results[0], MettaValue::Long(4));
    }

    #[test]
    fn test_nary_conjunction() {
        let env = Environment::new();

        // N-ary conjunction: (, (+ 1 1) (+ 2 2) (+ 3 3)) → 2, 4, 6 (returns last)
        let value = MettaValue::Conjunction(vec![
            MettaValue::SExpr(vec![
                MettaValue::Atom("+".to_string()),
                MettaValue::Long(1),
                MettaValue::Long(1),
            ]),
            MettaValue::SExpr(vec![
                MettaValue::Atom("+".to_string()),
                MettaValue::Long(2),
                MettaValue::Long(2),
            ]),
            MettaValue::SExpr(vec![
                MettaValue::Atom("+".to_string()),
                MettaValue::Long(3),
                MettaValue::Long(3),
            ]),
        ]);

        let (results, _) = eval(value, env);
        // N-ary conjunction returns results from the last goal
        assert_eq!(results.len(), 1);
        assert_eq!(results[0], MettaValue::Long(6));
    }

    #[test]
    fn test_conjunction_pattern_match() {
        // Test that conjunctions can be pattern matched
        let pattern = MettaValue::Conjunction(vec![
            MettaValue::Atom("$x".to_string()),
            MettaValue::Atom("$y".to_string()),
        ]);

        let value = MettaValue::Conjunction(vec![MettaValue::Long(1), MettaValue::Long(2)]);

        let bindings = pattern_match(&pattern, &value);
        assert!(bindings.is_some());

        let bindings = bindings.unwrap();
        assert_eq!(
            bindings
                .iter()
                .find(|(name, _)| name.as_str() == "$x")
                .map(|(_, val)| val),
            Some(&MettaValue::Long(1))
        );
        assert_eq!(
            bindings
                .iter()
                .find(|(name, _)| name.as_str() == "$y")
                .map(|(_, val)| val),
            Some(&MettaValue::Long(2))
        );
    }

    #[test]
    fn test_conjunction_with_error_propagation() {
        let env = Environment::new();

        // Conjunction with error should propagate the error
        let value = MettaValue::Conjunction(vec![
            MettaValue::Long(42),
            MettaValue::Error("test error".to_string(), Box::new(MettaValue::Nil)),
        ]);

        let (results, _) = eval(value, env);
        assert_eq!(results.len(), 1);
        assert!(matches!(results[0], MettaValue::Error(_, _)));
    }

    #[test]
    fn test_nested_conjunction() {
        let env = Environment::new();

        // Nested conjunction: (, (+ 1 2) (, (+ 3 4)))
        let value = MettaValue::Conjunction(vec![
            MettaValue::SExpr(vec![
                MettaValue::Atom("+".to_string()),
                MettaValue::Long(1),
                MettaValue::Long(2),
            ]),
            MettaValue::Conjunction(vec![MettaValue::SExpr(vec![
                MettaValue::Atom("+".to_string()),
                MettaValue::Long(3),
                MettaValue::Long(4),
            ])]),
        ]);

        let (results, _) = eval(value, env);
        assert_eq!(results.len(), 1);
        assert_eq!(results[0], MettaValue::Long(7));
=======
    #[test]
    fn test_misspelled_special_form() {
        let env = Environment::new();

        // Try to use "mach" instead of "match"
        let expr = MettaValue::SExpr(vec![
            MettaValue::Atom("mach".to_string()),
            MettaValue::Atom("&self".to_string()),
            MettaValue::Atom("pattern".to_string()),
        ]);

        let (results, _) = eval(expr, env);
        assert_eq!(results.len(), 1);

        match &results[0] {
            MettaValue::Error(msg, _) => {
                assert!(
                    msg.contains("Did you mean"),
                    "Expected suggestion in: {}",
                    msg
                );
                assert!(msg.contains("match"), "Expected 'match' in: {}", msg);
            }
            other => panic!("Expected Error with suggestion, got {:?}", other),
        }
    }

    #[test]
    fn test_undefined_symbol_with_rule_suggestion() {
        let mut env = Environment::new();

        // Add a rule for "fibonacci"
        let rule = Rule {
            lhs: MettaValue::SExpr(vec![
                MettaValue::Atom("fibonacci".to_string()),
                MettaValue::Atom("$n".to_string()),
            ]),
            rhs: MettaValue::SExpr(vec![
                MettaValue::Atom("*".to_string()),
                MettaValue::Atom("$n".to_string()),
                MettaValue::Atom("$n".to_string()),
            ]),
        };
        env.add_rule(rule);

        // Try to call "fibonaci" (misspelled - missing 'n')
        let expr = MettaValue::SExpr(vec![
            MettaValue::Atom("fibonaci".to_string()),
            MettaValue::Long(5),
        ]);

        let (results, _) = eval(expr, env);
        assert_eq!(results.len(), 1);

        match &results[0] {
            MettaValue::Error(msg, _) => {
                assert!(
                    msg.contains("Did you mean"),
                    "Expected suggestion in: {}",
                    msg
                );
                assert!(
                    msg.contains("fibonacci"),
                    "Expected 'fibonacci' in: {}",
                    msg
                );
            }
            other => panic!("Expected Error with suggestion, got {:?}", other),
        }
    }

    #[test]
    fn test_unknown_symbol_returns_as_is() {
        let env = Environment::new();

        // Completely unknown symbols (not similar to any known term)
        // should be returned as-is per ADD mode semantics
        let expr = MettaValue::SExpr(vec![
            MettaValue::Atom("xyzzy".to_string()),
            MettaValue::Long(1),
        ]);

        let (results, _) = eval(expr.clone(), env);
        assert_eq!(results.len(), 1);

        // Should return the expression as-is (ADD mode), not an error
        assert_eq!(results[0], expr, "Expected expression to be returned as-is");
    }

    #[test]
    fn test_short_symbol_not_flagged_as_typo() {
        let env = Environment::new();

        // Short symbols like "a" should NOT be flagged as typos even if
        // they're close to special forms like "=" (edit distance 1)
        let expr = MettaValue::SExpr(vec![
            MettaValue::Atom("a".to_string()),
            MettaValue::Long(1),
            MettaValue::Long(2),
        ]);

        let (results, _) = eval(expr.clone(), env);
        assert_eq!(results.len(), 1);

        // Should return the expression as-is (ADD mode), not an error
        assert_eq!(
            results[0], expr,
            "Short symbols should not be flagged as typos"
        );
>>>>>>> 71a3459a
    }
}<|MERGE_RESOLUTION|>--- conflicted
+++ resolved
@@ -127,6 +127,7 @@
         MettaValue::SExpr(_) => "S-expression",
         MettaValue::Error(_, _) => "Error",
         MettaValue::Type(_) => "Type",
+        MettaValue::Conjunction(_) => "Conjunction",
     }
 }
 
@@ -152,6 +153,10 @@
         }
         MettaValue::Error(msg, _) => format!("(error \"{}\")", msg),
         MettaValue::Type(t) => format!("(: {})", friendly_value_repr(t)),
+        MettaValue::Conjunction(goals) => {
+            let inner: Vec<String> = goals.iter().map(friendly_value_repr).collect();
+            format!("(, {})", inner.join(" "))
+        }
     }
 }
 
@@ -447,16 +452,11 @@
         | MettaValue::Nil
         | MettaValue::Type(_) => EvalStep::Done((vec![value], env)),
 
-<<<<<<< HEAD
-        // For s-expressions, evaluate elements and apply rules/built-ins
-        MettaValue::SExpr(items) => eval_sexpr(items, env, depth),
-
-        // For conjunctions, evaluate goals left-to-right with binding threading
-        MettaValue::Conjunction(goals) => eval_conjunction(goals, env, depth),
-=======
         // S-expressions need special handling
         MettaValue::SExpr(items) => eval_sexpr_step(items, env, depth),
->>>>>>> 71a3459a
+
+        // For conjunctions, evaluate goals left-to-right with binding threading
+        MettaValue::Conjunction(goals) => EvalStep::Done(eval_conjunction(goals, env, depth)),
     }
 }
 
@@ -469,115 +469,6 @@
     // Check for special forms - these are handled directly (they manage their own recursion)
     if let Some(MettaValue::Atom(op)) = items.first() {
         match op.as_str() {
-<<<<<<< HEAD
-            // Rule definition: (= lhs rhs) - add to MORK Space and rule cache
-            "=" => return space::eval_add(items, env),
-
-            // Evaluation: ! expr - force evaluation
-            "!" => return evaluation::force_eval(items, env),
-
-            // Quote: return argument unevaluated
-            "quote" => return quoting::eval_quote(items, env),
-
-            // If: conditional evaluation - only evaluate chosen branch
-            "if" => return control_flow::eval_if(items, env),
-
-            // Error construction
-            "error" => return errors::eval_error(items, env),
-
-            // Is-error: check if value is an error (for error recovery)
-            "is-error" => return errors::eval_if_error(items, env),
-
-            // Catch: error recovery - (catch expr default)
-            // If expr evaluates to error, return default instead
-            "catch" => return errors::eval_catch(items, env),
-
-            // Eval: force evaluation of quoted expressions
-            // (eval expr) - complementary to quote
-            "eval" => return evaluation::eval_eval(items, env),
-
-            // Function: creates an evaluation loop that continues
-            // until it encounters a return value
-            "function" => return evaluation::eval_function(items, env),
-
-            // Return: signals termination from a function evaluation loop
-            "return" => return evaluation::eval_return(items, env),
-
-            // Evaluates first argument, binds it to the variable (second argument) and
-            // then evaluates third argument which contains (or not) mentioned variable
-            "chain" => return evaluation::eval_chain(items, env),
-
-            // Match: pattern matching against atom space
-            // (match <space> <pattern> <template>)
-            // Searches space for all atoms matching pattern and returns instantiated templates
-            "match" => return space::eval_match(items, env),
-
-            // Subsequently tests multiple pattern-matching conditions (second argument) for the
-            // given value (first argument)
-            "case" => return control_flow::eval_case(items, env),
-
-            // Difference between `switch` and `case` is a way how they interpret `Empty` result.
-            // case interprets first argument inside itself and then manually checks whether result is empty.
-            "switch" => return control_flow::eval_switch(items, env),
-
-            "switch-minimal" => return control_flow::eval_switch_minimal_handler(items, env),
-
-            // This function is being called inside switch function to test one of the cases and it
-            // calls switch once again if current condition is not met
-            "switch-internal" => return control_flow::eval_switch_internal_handler(items, env),
-
-            // Let: local variable binding
-            // (let $var value body) - Bind variable to value and evaluate body with that binding
-            // Supports pattern matching: (let ($x $y) (tuple 1 2) body)
-            "let" => return bindings::eval_let(items, env),
-
-            // Type assertion: (: expr type)
-            // Adds a type assertion to the environment
-            ":" => return types::eval_type_assertion(items, env),
-
-            // get-type: return the type of an expression
-            // (get-type expr) -> Type
-            "get-type" => return types::eval_get_type(items, env),
-
-            // check-type: check if expression has expected type
-            // (check-type expr expected-type) -> Bool
-            "check-type" => return types::eval_check_type(items, env),
-
-            // map-atom: maps a function over a list of atoms
-            "map-atom" => return list_ops::eval_map_atom(items, env),
-
-            // filter-atom: filters a list keeping only elements that satisfy the predicate
-            "filter-atom" => return list_ops::eval_filter_atom(items, env),
-
-            // foldl-atom: folds (reduces) a list from left to right using an operation and initial value
-            "foldl-atom" => return list_ops::eval_foldl_atom(items, env),
-
-            // ====================================================================
-            // MORK Special Forms
-            // ====================================================================
-
-            // exec: Rule execution with conjunction antecedents/consequents
-            // (exec <priority> <antecedent> <consequent>)
-            // Executes rules when all antecedent conditions match
-            "exec" => return mork_forms::eval_exec(items, env),
-
-            // coalg: Coalgebra patterns for tree transformations
-            // (coalg <pattern> <templates>)
-            // Unfolds structures with explicit result cardinality
-            "coalg" => return mork_forms::eval_coalg(items, env),
-
-            // lookup: Conditional fact lookup with success/failure branches
-            // (lookup <pattern> <success-goals> <failure-goals>)
-            // Executes different branches based on pattern presence in space
-            "lookup" => return mork_forms::eval_lookup(items, env),
-
-            // rulify: Meta-programming for runtime rule generation
-            // (rulify $name (, $p0) (, $t0 ...) <antecedent> <consequent>)
-            // Generates exec rules from coalgebra definitions
-            "rulify" => return mork_forms::eval_rulify(items, env),
-
-            // Fall through to normal evaluation
-=======
             "=" => return EvalStep::Done(space::eval_add(items, env)),
             "!" => return EvalStep::Done(evaluation::force_eval(items, env)),
             "quote" => return EvalStep::Done(quoting::eval_quote(items, env)),
@@ -605,7 +496,11 @@
             "map-atom" => return EvalStep::Done(list_ops::eval_map_atom(items, env)),
             "filter-atom" => return EvalStep::Done(list_ops::eval_filter_atom(items, env)),
             "foldl-atom" => return EvalStep::Done(list_ops::eval_foldl_atom(items, env)),
->>>>>>> 71a3459a
+            // MORK Special Forms
+            "exec" => return EvalStep::Done(mork_forms::eval_exec(items, env)),
+            "coalg" => return EvalStep::Done(mork_forms::eval_coalg(items, env)),
+            "lookup" => return EvalStep::Done(mork_forms::eval_lookup(items, env)),
+            "rulify" => return EvalStep::Done(mork_forms::eval_rulify(items, env)),
             _ => {}
         }
     }
@@ -727,7 +622,7 @@
 /// - (,)          → succeed with empty result (always true)
 /// - (, expr)     → evaluate expr directly (unary passthrough)
 /// - (, e1 e2 ... en) → evaluate goals left-to-right, threading bindings through
-fn eval_conjunction(goals: Vec<MettaValue>, env: Environment, depth: usize) -> EvalResult {
+fn eval_conjunction(goals: Vec<MettaValue>, env: Environment, _depth: usize) -> EvalResult {
     // Empty conjunction: (,) succeeds with empty result
     if goals.is_empty() {
         return (vec![MettaValue::Nil], env);
@@ -735,12 +630,12 @@
 
     // Unary conjunction: (, expr) evaluates expr directly
     if goals.len() == 1 {
-        return eval_with_depth(goals[0].clone(), env, depth + 1);
+        return eval(goals[0].clone(), env);
     }
 
     // N-ary conjunction: evaluate left-to-right with binding threading
     // Start with the first goal
-    let (mut results, mut current_env) = eval_with_depth(goals[0].clone(), env, depth + 1);
+    let (mut results, mut current_env) = eval(goals[0].clone(), env);
 
     // For each subsequent goal, evaluate it in the context of previous results
     for goal in &goals[1..] {
@@ -755,7 +650,7 @@
             }
 
             // Evaluate the current goal
-            let (goal_results, goal_env) = eval_with_depth(goal.clone(), current_env.clone(), depth + 1);
+            let (goal_results, goal_env) = eval(goal.clone(), current_env.clone());
 
             // Union the environment
             current_env = current_env.union(&goal_env);
@@ -1269,9 +1164,7 @@
             items.iter().map(pattern_specificity).sum()
         }
         // Conjunctions: sum specificity of all goals
-        MettaValue::Conjunction(goals) => {
-            goals.iter().map(pattern_specificity).sum()
-        }
+        MettaValue::Conjunction(goals) => goals.iter().map(pattern_specificity).sum(),
         // Errors: use specificity of details
         MettaValue::Error(_, details) => pattern_specificity(details),
         // Types: use specificity of inner type
@@ -2525,7 +2418,6 @@
         }
     }
 
-<<<<<<< HEAD
     // ========================================================================
     // Conjunction Pattern Tests
     // ========================================================================
@@ -2660,7 +2552,7 @@
         // Conjunction with error should propagate the error
         let value = MettaValue::Conjunction(vec![
             MettaValue::Long(42),
-            MettaValue::Error("test error".to_string(), Box::new(MettaValue::Nil)),
+            MettaValue::Error("test error".to_string(), Arc::new(MettaValue::Nil)),
         ]);
 
         let (results, _) = eval(value, env);
@@ -2689,7 +2581,12 @@
         let (results, _) = eval(value, env);
         assert_eq!(results.len(), 1);
         assert_eq!(results[0], MettaValue::Long(7));
-=======
+    }
+
+    // ========================================================================
+    // Fuzzy Matching / Typo Detection Tests
+    // ========================================================================
+
     #[test]
     fn test_misspelled_special_form() {
         let env = Environment::new();
@@ -2799,6 +2696,5 @@
             results[0], expr,
             "Short symbols should not be flagged as typos"
         );
->>>>>>> 71a3459a
     }
 }