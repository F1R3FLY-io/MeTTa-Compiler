use std::sync::Arc;

/// Represents a MeTTa value as an s-expression
/// S-expressions are nested lists with textual operator names
#[derive(Debug, Clone, PartialEq)]
pub enum MettaValue {
    /// An atom (symbol, variable, or literal)
    Atom(String),
    /// A boolean literal
    Bool(bool),
    /// An integer literal
    Long(i64),
    /// A floating point literal
    Float(f64),
    /// A string literal
    String(String),
    /// An s-expression (list of values)
    SExpr(Vec<MettaValue>),
    /// Nil/empty
    Nil,
<<<<<<< HEAD
    /// An error with message and details
    Error(String, Box<MettaValue>),
    /// A type (first-class types as atoms)
    Type(Box<MettaValue>),
    /// A conjunction of goals (MORK-style logical AND)
    /// Represents (,), (, expr), or (, expr1 expr2 ...)
    /// Goals are evaluated left-to-right with variable binding threading
    Conjunction(Vec<MettaValue>),
=======
    /// An error with message and details (Arc for O(1) clone)
    Error(String, Arc<MettaValue>),
    /// A type (first-class types as atoms, Arc for O(1) clone)
    Type(Arc<MettaValue>),
>>>>>>> 71a3459a
}

impl MettaValue {
    /// Create a quoted expression: (quote inner)
    ///
    /// Returns a quote special form that prevents evaluation of the inner expression.
    /// Equivalent to the MeTTa syntax: 'inner
    ///
    /// # Example
    /// ```ignore
    /// let expr = MettaValue::Atom("x".to_string());
    /// let quoted = MettaValue::quote(expr);
    /// // Produces: (quote x)
    /// ```
    pub fn quote(inner: Self) -> Self {
        MettaValue::SExpr(vec![MettaValue::Atom("quote".to_string()), inner])
    }

    /// Check if this value is a ground type (non-reducible literal)
    /// Ground types: Bool, Long, Float, String, Nil
    /// Returns true if the value doesn't require further evaluation
    pub fn is_ground_type(&self) -> bool {
        matches!(
            self,
            MettaValue::Bool(_)
                | MettaValue::Long(_)
                | MettaValue::Float(_)
                | MettaValue::String(_)
                | MettaValue::Nil
        )
    }

    /// Check if this is an evaluation expression (starts with "!")
    /// Evaluation expressions like `!(+ 1 2)` should produce output
    pub fn is_eval_expr(&self) -> bool {
        matches!(self, MettaValue::SExpr(items)
            if items.first().map(|v| matches!(v, MettaValue::Atom(s) if s == "!")).unwrap_or(false))
    }

    /// Check if this is a rule definition (starts with "=")
    /// Rule definitions like `(= (double $x) (* $x 2))` add rules to the environment
    pub fn is_rule_def(&self) -> bool {
        matches!(self, MettaValue::SExpr(items)
            if items.first().map(|v| matches!(v, MettaValue::Atom(s) if s == "=")).unwrap_or(false))
    }

    /// Check structural equivalence (ignoring variable names)
    /// Two expressions are structurally equivalent if they have the same structure,
    /// with variables in the same positions (regardless of variable names)
    pub fn structurally_equivalent(&self, other: &MettaValue) -> bool {
        match (self, other) {
            // Variables match any other variable (names don't matter)
            // EXCEPT: standalone "&" is a literal operator (used in match), not a variable
            (MettaValue::Atom(a), MettaValue::Atom(b))
                if (a.starts_with('$') || a.starts_with('&') || a.starts_with('\''))
                    && (b.starts_with('$') || b.starts_with('&') || b.starts_with('\''))
                    && a != "&"
                    && b != "&" =>
            {
                true
            }

            // Wildcards match wildcards
            (MettaValue::Atom(a), MettaValue::Atom(b)) if a == "_" && b == "_" => true,

            // Non-variable atoms must match exactly (including standalone "&")
            (MettaValue::Atom(a), MettaValue::Atom(b)) => a == b,

            // Other ground types must match exactly
            (MettaValue::Bool(a), MettaValue::Bool(b)) => a == b,
            (MettaValue::Long(a), MettaValue::Long(b)) => a == b,
            (MettaValue::Float(a), MettaValue::Float(b)) => a == b,
            (MettaValue::String(a), MettaValue::String(b)) => a == b,
            (MettaValue::Nil, MettaValue::Nil) => true,

            // S-expressions must have same structure
            (MettaValue::SExpr(a_items), MettaValue::SExpr(b_items)) => {
                if a_items.len() != b_items.len() {
                    return false;
                }
                a_items
                    .iter()
                    .zip(b_items.iter())
                    .all(|(a, b)| a.structurally_equivalent(b))
            }

            // Errors must have same message and equivalent details
            (MettaValue::Error(a_msg, a_details), MettaValue::Error(b_msg, b_details)) => {
                a_msg == b_msg && a_details.structurally_equivalent(b_details)
            }

            // Types must be structurally equivalent
            (MettaValue::Type(a), MettaValue::Type(b)) => a.structurally_equivalent(b),

            // Conjunctions must have same structure
            (MettaValue::Conjunction(a_goals), MettaValue::Conjunction(b_goals)) => {
                if a_goals.len() != b_goals.len() {
                    return false;
                }
                a_goals
                    .iter()
                    .zip(b_goals.iter())
                    .all(|(a, b)| a.structurally_equivalent(b))
            }

            _ => false,
        }
    }

    /// Extract the head symbol from a pattern for indexing
    /// Returns None if the pattern doesn't have a clear head symbol
    pub fn get_head_symbol(&self) -> Option<&str> {
        match self {
            // For s-expressions like (double $x), extract "double"
            // EXCEPT: standalone "&" is allowed as a head symbol (used in match)
            MettaValue::SExpr(items) if !items.is_empty() => match &items[0] {
                MettaValue::Atom(head)
                    if !head.starts_with('$')
                        && (!head.starts_with('&') || head == "&")
                        && !head.starts_with('\'')
                        && head != "_" =>
                {
                    Some(head.as_str())
                }
                _ => None,
            },
            // For bare atoms like foo, use the atom itself
            // EXCEPT: standalone "&" is allowed as a head symbol (used in match)
            MettaValue::Atom(head)
                if !head.starts_with('$')
                    && (!head.starts_with('&') || head == "&")
                    && !head.starts_with('\'')
                    && head != "_" =>
            {
                Some(head.as_str())
            }
            _ => None,
        }
    }

    /// Get the arity (number of arguments) for an s-expression
    /// For (head arg1 arg2 arg3), arity is 3
    /// For bare atoms, arity is 0
    pub fn get_arity(&self) -> usize {
        match self {
            MettaValue::SExpr(items) if !items.is_empty() => items.len() - 1, // Exclude head
            _ => 0,
        }
    }

    /// Convert MettaValue to MORK s-expression string format
    /// This format can be parsed by MORK's parser
    pub fn to_mork_string(&self) -> String {
        match self {
            MettaValue::Atom(s) => {
                // Variables need to start with $ in MORK format
                // EXCEPT: standalone "&" is a literal operator (used in match), not a variable
                if (s.starts_with('$') || s.starts_with('&') || s.starts_with('\'')) && s != "&" {
                    format!("${}", &s[1..]) // Keep $ prefix, remove original prefix
                } else if s == "_" {
                    "$".to_string() // Wildcard becomes $
                } else {
                    s.clone()
                }
            }
            MettaValue::Bool(b) => b.to_string(),
            MettaValue::Long(n) => n.to_string(),
            MettaValue::Float(f) => f.to_string(),
            MettaValue::String(s) => format!("\"{}\"", s),
            MettaValue::SExpr(items) => {
                let inner = items
                    .iter()
                    .map(|v| v.to_mork_string())
                    .collect::<Vec<_>>()
                    .join(" ");
                format!("({})", inner)
            }
            MettaValue::Nil => "()".to_string(),
            MettaValue::Error(msg, details) => {
                format!("(error \"{}\" {})", msg, details.to_mork_string())
            }
            MettaValue::Type(t) => t.to_mork_string(),
            MettaValue::Conjunction(goals) => {
                let inner = goals
                    .iter()
                    .map(|v| v.to_mork_string())
                    .collect::<Vec<_>>()
                    .join(" ");
                format!("(, {})", inner)
            }
        }
    }

    /// Convert MettaValue to a JSON-like string representation
    /// Used for debugging and human-readable output
    pub fn to_json_string(&self) -> String {
        match self {
            MettaValue::Atom(s) => format!(r#"{{"type":"atom","value":"{}"}}"#, escape_json(s)),
            MettaValue::Bool(b) => format!(r#"{{"type":"bool","value":{}}}"#, b),
            MettaValue::Long(n) => format!(r#"{{"type":"number","value":{}}}"#, n),
            MettaValue::Float(f) => format!(r#"{{"type":"float","value":{}}}"#, f),
            MettaValue::String(s) => format!(r#"{{"type":"string","value":"{}"}}"#, escape_json(s)),
            MettaValue::Nil => r#"{"type":"nil"}"#.to_string(),
            MettaValue::SExpr(items) => {
                let items_json: Vec<String> =
                    items.iter().map(|value| value.to_json_string()).collect();
                format!(r#"{{"type":"sexpr","items":[{}]}}"#, items_json.join(","))
            }
            MettaValue::Error(msg, details) => {
                format!(
                    r#"{{"type":"error","message":"{}","details":{}}}"#,
                    escape_json(msg),
                    details.to_json_string()
                )
            }
            MettaValue::Type(t) => {
                format!(r#"{{"type":"metatype","value":{}}}"#, t.to_json_string())
            }
            MettaValue::Conjunction(goals) => {
                let goals_json: Vec<String> =
                    goals.iter().map(|value| value.to_json_string()).collect();
                format!(r#"{{"type":"conjunction","goals":[{}]}}"#, goals_json.join(","))
            }
        }
    }
}

fn escape_json(s: &str) -> String {
    s.replace('\\', r"\\")
        .replace('"', r#"\""#)
        .replace('\n', r"\n")
        .replace('\r', r"\r")
        .replace('\t', r"\t")
}

// Implement Eq for MettaValue (required for HashMap keys)
// Note: Float uses bit-level comparison for hashing purposes
impl Eq for MettaValue {}

// Implement Hash for MettaValue to enable use as HashMap key
impl std::hash::Hash for MettaValue {
    fn hash<H: std::hash::Hasher>(&self, state: &mut H) {
        match self {
            MettaValue::Atom(s) => {
                0u8.hash(state);
                s.hash(state);
            }
            MettaValue::Bool(b) => {
                1u8.hash(state);
                b.hash(state);
            }
            MettaValue::Long(n) => {
                2u8.hash(state);
                n.hash(state);
            }
            MettaValue::Float(f) => {
                3u8.hash(state);
                // Hash float as its bit representation for deterministic hashing
                f.to_bits().hash(state);
            }
            MettaValue::String(s) => {
                4u8.hash(state);
                s.hash(state);
            }
            MettaValue::SExpr(items) => {
                5u8.hash(state);
                items.hash(state);
            }
            MettaValue::Nil => {
                6u8.hash(state);
            }
            MettaValue::Error(msg, details) => {
                7u8.hash(state);
                msg.hash(state);
                details.hash(state);
            }
            MettaValue::Type(t) => {
                8u8.hash(state);
                t.hash(state);
            }
            MettaValue::Conjunction(goals) => {
                10u8.hash(state);
                goals.hash(state);
            }
        }
    }
}

// Idiomatic From trait implementations for convenient MettaValue construction
impl From<bool> for MettaValue {
    fn from(b: bool) -> Self {
        MettaValue::Bool(b)
    }
}

impl From<i64> for MettaValue {
    fn from(n: i64) -> Self {
        MettaValue::Long(n)
    }
}

impl From<f64> for MettaValue {
    fn from(f: f64) -> Self {
        MettaValue::Float(f)
    }
}

impl From<String> for MettaValue {
    fn from(s: String) -> Self {
        MettaValue::String(s)
    }
}

impl From<&str> for MettaValue {
    fn from(s: &str) -> Self {
        MettaValue::Atom(s.to_string())
    }
}

impl From<Vec<MettaValue>> for MettaValue {
    fn from(items: Vec<MettaValue>) -> Self {
        if items.is_empty() {
            MettaValue::Nil
        } else {
            MettaValue::SExpr(items)
        }
    }
}

#[cfg(test)]
mod tests {
    use super::*;

    // Tests for is_ground_type
    #[test]
    fn test_is_ground_type_bool() {
        assert!(MettaValue::Bool(true).is_ground_type());
        assert!(MettaValue::Bool(false).is_ground_type());
    }

    #[test]
    fn test_is_ground_type_long() {
        assert!(MettaValue::Long(0).is_ground_type());
        assert!(MettaValue::Long(42).is_ground_type());
        assert!(MettaValue::Long(-100).is_ground_type());
    }

    #[test]
    fn test_is_ground_type_string() {
        assert!(MettaValue::String("hello".to_string()).is_ground_type());
        assert!(MettaValue::String("".to_string()).is_ground_type());
    }

    #[test]
    fn test_is_ground_type_nil() {
        assert!(MettaValue::Nil.is_ground_type());
    }

    #[test]
    fn test_is_ground_type_atom() {
        assert!(!MettaValue::Atom("test".to_string()).is_ground_type());
    }

    #[test]
    fn test_is_ground_type_sexpr() {
        assert!(!MettaValue::SExpr(vec![MettaValue::Long(1)]).is_ground_type());
    }

    #[test]
    fn test_is_ground_type_error() {
        assert!(!MettaValue::Error("msg".to_string(), Arc::new(MettaValue::Nil)).is_ground_type());
    }

    #[test]
    fn test_is_ground_type_type() {
        assert!(!MettaValue::Type(Arc::new(MettaValue::Atom("Int".to_string()))).is_ground_type());
    }

    // Tests for is_eval_expr
    #[test]
    fn test_is_eval_expr_with_bang() {
        let value = MettaValue::SExpr(vec![
            MettaValue::Atom("!".to_string()),
            MettaValue::SExpr(vec![
                MettaValue::Atom("+".to_string()),
                MettaValue::Long(1),
                MettaValue::Long(2),
            ]),
        ]);
        assert!(value.is_eval_expr());
    }

    #[test]
    fn test_is_eval_expr_with_bang_and_atom() {
        let value = MettaValue::SExpr(vec![
            MettaValue::Atom("!".to_string()),
            MettaValue::Atom("foo".to_string()),
        ]);
        assert!(value.is_eval_expr());
    }

    #[test]
    fn test_is_eval_expr_without_bang() {
        let value = MettaValue::SExpr(vec![
            MettaValue::Atom("+".to_string()),
            MettaValue::Long(1),
            MettaValue::Long(2),
        ]);
        assert!(!value.is_eval_expr());
    }

    #[test]
    fn test_is_eval_expr_empty_sexpr() {
        let value = MettaValue::SExpr(vec![]);
        assert!(!value.is_eval_expr());
    }

    #[test]
    fn test_is_eval_expr_with_equals() {
        // Rule definition should not be eval expr
        let value = MettaValue::SExpr(vec![
            MettaValue::Atom("=".to_string()),
            MettaValue::Atom("x".to_string()),
            MettaValue::Long(1),
        ]);
        assert!(!value.is_eval_expr());
    }

    #[test]
    fn test_is_eval_expr_non_sexpr_types() {
        // Non-SExpr types should return false
        assert!(!MettaValue::Atom("!".to_string()).is_eval_expr());
        assert!(!MettaValue::Bool(true).is_eval_expr());
        assert!(!MettaValue::Long(42).is_eval_expr());
        assert!(!MettaValue::String("!".to_string()).is_eval_expr());
        assert!(!MettaValue::Nil.is_eval_expr());
    }

    #[test]
    fn test_is_eval_expr_with_non_atom_first() {
        // SExpr with non-atom first element should return false
        let value = MettaValue::SExpr(vec![MettaValue::Long(1), MettaValue::Long(2)]);
        assert!(!value.is_eval_expr());
    }

    // Tests for is_rule_def
    #[test]
    fn test_is_rule_def_with_equals() {
        let value = MettaValue::SExpr(vec![
            MettaValue::Atom("=".to_string()),
            MettaValue::SExpr(vec![
                MettaValue::Atom("double".to_string()),
                MettaValue::Atom("$x".to_string()),
            ]),
            MettaValue::SExpr(vec![
                MettaValue::Atom("*".to_string()),
                MettaValue::Atom("$x".to_string()),
                MettaValue::Long(2),
            ]),
        ]);
        assert!(value.is_rule_def());
    }

    #[test]
    fn test_is_rule_def_with_equals_simple() {
        let value = MettaValue::SExpr(vec![
            MettaValue::Atom("=".to_string()),
            MettaValue::Atom("x".to_string()),
            MettaValue::Long(1),
        ]);
        assert!(value.is_rule_def());
    }

    #[test]
    fn test_is_rule_def_without_equals() {
        let value = MettaValue::SExpr(vec![
            MettaValue::Atom("+".to_string()),
            MettaValue::Long(1),
            MettaValue::Long(2),
        ]);
        assert!(!value.is_rule_def());
    }

    #[test]
    fn test_is_rule_def_with_bang() {
        // Eval expression should not be rule def
        let value = MettaValue::SExpr(vec![
            MettaValue::Atom("!".to_string()),
            MettaValue::Atom("foo".to_string()),
        ]);
        assert!(!value.is_rule_def());
    }

    #[test]
    fn test_is_rule_def_empty_sexpr() {
        let value = MettaValue::SExpr(vec![]);
        assert!(!value.is_rule_def());
    }

    #[test]
    fn test_is_rule_def_non_sexpr_types() {
        // Non-SExpr types should return false
        assert!(!MettaValue::Atom("=".to_string()).is_rule_def());
        assert!(!MettaValue::Bool(true).is_rule_def());
        assert!(!MettaValue::Long(42).is_rule_def());
        assert!(!MettaValue::String("=".to_string()).is_rule_def());
        assert!(!MettaValue::Nil.is_rule_def());
    }

    #[test]
    fn test_is_rule_def_with_non_atom_first() {
        // SExpr with non-atom first element should return false
        let value = MettaValue::SExpr(vec![MettaValue::Long(1), MettaValue::Long(2)]);
        assert!(!value.is_rule_def());
    }

    #[test]
    fn test_is_eval_expr_and_rule_def_mutually_exclusive() {
        // An expression cannot be both eval expr and rule def
        let eval_expr = MettaValue::SExpr(vec![
            MettaValue::Atom("!".to_string()),
            MettaValue::Atom("foo".to_string()),
        ]);
        assert!(eval_expr.is_eval_expr());
        assert!(!eval_expr.is_rule_def());

        let rule_def = MettaValue::SExpr(vec![
            MettaValue::Atom("=".to_string()),
            MettaValue::Atom("x".to_string()),
            MettaValue::Long(1),
        ]);
        assert!(!rule_def.is_eval_expr());
        assert!(rule_def.is_rule_def());
    }

    // Tests for structurally_equivalent
    #[test]
    fn test_structurally_equivalent_variables() {
        // Variables match regardless of name
        let v1 = MettaValue::Atom("$x".to_string());
        let v2 = MettaValue::Atom("$y".to_string());
        assert!(v1.structurally_equivalent(&v2));

        let v3 = MettaValue::Atom("&a".to_string());
        let v4 = MettaValue::Atom("&b".to_string());
        assert!(v3.structurally_equivalent(&v4));

        let v5 = MettaValue::Atom("'x".to_string());
        let v6 = MettaValue::Atom("'y".to_string());
        assert!(v5.structurally_equivalent(&v6));
    }

    #[test]
    fn test_structurally_equivalent_variables_mixed_prefixes() {
        // Variables with different prefixes still match
        let v1 = MettaValue::Atom("$x".to_string());
        let v2 = MettaValue::Atom("&y".to_string());
        assert!(v1.structurally_equivalent(&v2));

        let v3 = MettaValue::Atom("'a".to_string());
        let v4 = MettaValue::Atom("$b".to_string());
        assert!(v3.structurally_equivalent(&v4));
    }

    #[test]
    fn test_structurally_equivalent_standalone_ampersand() {
        // Standalone "&" is NOT a variable, it's a literal operator
        let op = MettaValue::Atom("&".to_string());
        let var = MettaValue::Atom("$x".to_string());
        assert!(!op.structurally_equivalent(&var));

        // Standalone "&" matches itself
        assert!(op.structurally_equivalent(&op));
    }

    #[test]
    fn test_structurally_equivalent_wildcards() {
        let w1 = MettaValue::Atom("_".to_string());
        let w2 = MettaValue::Atom("_".to_string());
        assert!(w1.structurally_equivalent(&w2));

        // Wildcard doesn't match variable
        let var = MettaValue::Atom("$x".to_string());
        assert!(!w1.structurally_equivalent(&var));
    }

    #[test]
    fn test_structurally_equivalent_atoms() {
        // Non-variable atoms must match exactly
        assert!(MettaValue::Atom("foo".to_string())
            .structurally_equivalent(&MettaValue::Atom("foo".to_string())));
        assert!(!MettaValue::Atom("foo".to_string())
            .structurally_equivalent(&MettaValue::Atom("bar".to_string())));
    }

    #[test]
    fn test_structurally_equivalent_ground_types() {
        assert!(MettaValue::Bool(true).structurally_equivalent(&MettaValue::Bool(true)));
        assert!(!MettaValue::Bool(true).structurally_equivalent(&MettaValue::Bool(false)));

        assert!(MettaValue::Long(42).structurally_equivalent(&MettaValue::Long(42)));
        assert!(!MettaValue::Long(42).structurally_equivalent(&MettaValue::Long(43)));

        assert!(MettaValue::String("hello".to_string())
            .structurally_equivalent(&MettaValue::String("hello".to_string())));
        assert!(!MettaValue::String("hello".to_string())
            .structurally_equivalent(&MettaValue::String("world".to_string())));

        assert!(MettaValue::Nil.structurally_equivalent(&MettaValue::Nil));
    }

    #[test]
    fn test_structurally_equivalent_sexpr() {
        // Same structure
        let s1 = MettaValue::SExpr(vec![
            MettaValue::Atom("+".to_string()),
            MettaValue::Long(1),
            MettaValue::Long(2),
        ]);
        let s2 = MettaValue::SExpr(vec![
            MettaValue::Atom("+".to_string()),
            MettaValue::Long(1),
            MettaValue::Long(2),
        ]);
        assert!(s1.structurally_equivalent(&s2));

        // Different structure
        let s3 = MettaValue::SExpr(vec![MettaValue::Atom("+".to_string()), MettaValue::Long(1)]);
        assert!(!s1.structurally_equivalent(&s3));
    }

    #[test]
    fn test_structurally_equivalent_sexpr_with_variables() {
        // Variables in same positions match
        let s1 = MettaValue::SExpr(vec![
            MettaValue::Atom("double".to_string()),
            MettaValue::Atom("$x".to_string()),
        ]);
        let s2 = MettaValue::SExpr(vec![
            MettaValue::Atom("double".to_string()),
            MettaValue::Atom("$y".to_string()),
        ]);
        assert!(s1.structurally_equivalent(&s2));
    }

    #[test]
    fn test_structurally_equivalent_errors() {
        let e1 = MettaValue::Error("msg".to_string(), Arc::new(MettaValue::Long(1)));
        let e2 = MettaValue::Error("msg".to_string(), Arc::new(MettaValue::Long(1)));
        assert!(e1.structurally_equivalent(&e2));

        let e3 = MettaValue::Error("msg".to_string(), Arc::new(MettaValue::Long(2)));
        assert!(!e1.structurally_equivalent(&e3));

        let e4 = MettaValue::Error("other".to_string(), Arc::new(MettaValue::Long(1)));
        assert!(!e1.structurally_equivalent(&e4));
    }

    #[test]
    fn test_structurally_equivalent_types() {
        let t1 = MettaValue::Type(Arc::new(MettaValue::Atom("Int".to_string())));
        let t2 = MettaValue::Type(Arc::new(MettaValue::Atom("Int".to_string())));
        assert!(t1.structurally_equivalent(&t2));

        let t3 = MettaValue::Type(Arc::new(MettaValue::Atom("String".to_string())));
        assert!(!t1.structurally_equivalent(&t3));
    }

    #[test]
    fn test_structurally_equivalent_different_types() {
        // Different enum variants are not equivalent
        assert!(!MettaValue::Bool(true).structurally_equivalent(&MettaValue::Long(1)));
        assert!(!MettaValue::Atom("x".to_string()).structurally_equivalent(&MettaValue::Long(1)));
        assert!(!MettaValue::Nil.structurally_equivalent(&MettaValue::Long(0)));
    }

    // Tests for get_head_symbol
    #[test]
    fn test_get_head_symbol_sexpr() {
        let value = MettaValue::SExpr(vec![
            MettaValue::Atom("double".to_string()),
            MettaValue::Atom("$x".to_string()),
        ]);
        assert_eq!(value.get_head_symbol(), Some("double"));
    }

    #[test]
    fn test_get_head_symbol_bare_atom() {
        let value = MettaValue::Atom("foo".to_string());
        assert_eq!(value.get_head_symbol(), Some("foo"));
    }

    #[test]
    fn test_get_head_symbol_standalone_ampersand() {
        // Standalone "&" is allowed as head symbol
        let value = MettaValue::Atom("&".to_string());
        assert_eq!(value.get_head_symbol(), Some("&"));

        let sexpr = MettaValue::SExpr(vec![
            MettaValue::Atom("&".to_string()),
            MettaValue::Atom("$x".to_string()),
        ]);
        assert_eq!(sexpr.get_head_symbol(), Some("&"));
    }

    #[test]
    fn test_get_head_symbol_variable_atom() {
        // Variables cannot be head symbols
        assert_eq!(MettaValue::Atom("$x".to_string()).get_head_symbol(), None);
        assert_eq!(MettaValue::Atom("&y".to_string()).get_head_symbol(), None);
        assert_eq!(MettaValue::Atom("'z".to_string()).get_head_symbol(), None);
    }

    #[test]
    fn test_get_head_symbol_wildcard() {
        // Wildcard cannot be head symbol
        assert_eq!(MettaValue::Atom("_".to_string()).get_head_symbol(), None);
    }

    #[test]
    fn test_get_head_symbol_sexpr_with_variable_head() {
        // S-expression with variable as first element has no head symbol
        let value = MettaValue::SExpr(vec![
            MettaValue::Atom("$x".to_string()),
            MettaValue::Long(1),
        ]);
        assert_eq!(value.get_head_symbol(), None);
    }

    #[test]
    fn test_get_head_symbol_sexpr_with_non_atom_head() {
        // S-expression with non-atom first element has no head symbol
        let value = MettaValue::SExpr(vec![MettaValue::Long(1), MettaValue::Long(2)]);
        assert_eq!(value.get_head_symbol(), None);
    }

    #[test]
    fn test_get_head_symbol_empty_sexpr() {
        let value = MettaValue::SExpr(vec![]);
        assert_eq!(value.get_head_symbol(), None);
    }

    #[test]
    fn test_get_head_symbol_nested_sexpr() {
        let value = MettaValue::SExpr(vec![
            MettaValue::Atom("add".to_string()),
            MettaValue::SExpr(vec![
                MettaValue::Atom("mul".to_string()),
                MettaValue::Long(2),
                MettaValue::Long(3),
            ]),
        ]);
        assert_eq!(value.get_head_symbol(), Some("add"));
    }

    #[test]
    fn test_get_head_symbol_other_types() {
        // Non-atom, non-sexpr types have no head symbol
        assert_eq!(MettaValue::Bool(true).get_head_symbol(), None);
        assert_eq!(MettaValue::Long(42).get_head_symbol(), None);
        assert_eq!(
            MettaValue::String("test".to_string()).get_head_symbol(),
            None
        );
        assert_eq!(MettaValue::Nil.get_head_symbol(), None);
    }

    // Tests for to_mork_string
    #[test]
    fn test_to_mork_string_atom() {
        assert_eq!(MettaValue::Atom("foo".to_string()).to_mork_string(), "foo");
    }

    #[test]
    fn test_to_mork_string_variable_dollar() {
        assert_eq!(MettaValue::Atom("$x".to_string()).to_mork_string(), "$x");
    }

    #[test]
    fn test_to_mork_string_variable_ampersand() {
        // & prefix becomes $ in MORK format
        assert_eq!(MettaValue::Atom("&y".to_string()).to_mork_string(), "$y");
    }

    #[test]
    fn test_to_mork_string_variable_quote() {
        // ' prefix becomes $ in MORK format
        assert_eq!(MettaValue::Atom("'z".to_string()).to_mork_string(), "$z");
    }

    #[test]
    fn test_to_mork_string_standalone_ampersand() {
        // Standalone "&" is NOT converted (it's a literal operator)
        assert_eq!(MettaValue::Atom("&".to_string()).to_mork_string(), "&");
    }

    #[test]
    fn test_to_mork_string_wildcard() {
        // Wildcard "_" becomes "$" in MORK format
        assert_eq!(MettaValue::Atom("_".to_string()).to_mork_string(), "$");
    }

    #[test]
    fn test_to_mork_string_bool() {
        assert_eq!(MettaValue::Bool(true).to_mork_string(), "true");
        assert_eq!(MettaValue::Bool(false).to_mork_string(), "false");
    }

    #[test]
    fn test_to_mork_string_long() {
        assert_eq!(MettaValue::Long(42).to_mork_string(), "42");
        assert_eq!(MettaValue::Long(-10).to_mork_string(), "-10");
        assert_eq!(MettaValue::Long(0).to_mork_string(), "0");
    }

    #[test]
    fn test_to_mork_string_string() {
        assert_eq!(
            MettaValue::String("hello".to_string()).to_mork_string(),
            "\"hello\""
        );
        assert_eq!(MettaValue::String("".to_string()).to_mork_string(), "\"\"");
    }

    #[test]
    fn test_to_mork_string_nil() {
        assert_eq!(MettaValue::Nil.to_mork_string(), "()");
    }

    #[test]
    fn test_to_mork_string_sexpr() {
        let value = MettaValue::SExpr(vec![
            MettaValue::Atom("+".to_string()),
            MettaValue::Long(1),
            MettaValue::Long(2),
        ]);
        assert_eq!(value.to_mork_string(), "(+ 1 2)");
    }

    #[test]
    fn test_to_mork_string_sexpr_nested() {
        let value = MettaValue::SExpr(vec![
            MettaValue::Atom("+".to_string()),
            MettaValue::Long(1),
            MettaValue::SExpr(vec![
                MettaValue::Atom("*".to_string()),
                MettaValue::Long(2),
                MettaValue::Long(3),
            ]),
        ]);
        assert_eq!(value.to_mork_string(), "(+ 1 (* 2 3))");
    }

    #[test]
    fn test_to_mork_string_sexpr_with_variables() {
        let value = MettaValue::SExpr(vec![
            MettaValue::Atom("double".to_string()),
            MettaValue::Atom("$x".to_string()),
        ]);
        assert_eq!(value.to_mork_string(), "(double $x)");
    }

    #[test]
    fn test_to_mork_string_sexpr_with_ampersand_variable() {
        let value = MettaValue::SExpr(vec![
            MettaValue::Atom("f".to_string()),
            MettaValue::Atom("&y".to_string()),
        ]);
        assert_eq!(value.to_mork_string(), "(f $y)");
    }

    #[test]
    fn test_to_mork_string_error() {
        let value = MettaValue::Error("test error".to_string(), Arc::new(MettaValue::Long(42)));
        assert_eq!(value.to_mork_string(), "(error \"test error\" 42)");
    }

    #[test]
    fn test_to_mork_string_type() {
        let value = MettaValue::Type(Arc::new(MettaValue::Atom("Int".to_string())));
        assert_eq!(value.to_mork_string(), "Int");
    }

    #[test]
    fn test_to_mork_string_empty_sexpr() {
        let value = MettaValue::SExpr(vec![]);
        assert_eq!(value.to_mork_string(), "()");
    }

    #[test]
    fn test_to_json_string_atom() {
        let value = MettaValue::Atom("test".to_string());
        let json = value.to_json_string();
        assert_eq!(json, r#"{"type":"atom","value":"test"}"#);
    }

    #[test]
    fn test_to_json_string_number() {
        let value = MettaValue::Long(42);
        let json = value.to_json_string();
        assert_eq!(json, r#"{"type":"number","value":42}"#);
    }

    #[test]
    fn test_to_json_string_bool() {
        let value = MettaValue::Bool(true);
        let json = value.to_json_string();
        assert_eq!(json, r#"{"type":"bool","value":true}"#);
    }

    #[test]
    fn test_to_json_string_string() {
        let value = MettaValue::String("hello".to_string());
        let json = value.to_json_string();
        assert_eq!(json, r#"{"type":"string","value":"hello"}"#);
    }

    #[test]
    fn test_to_json_string_nil() {
        let value = MettaValue::Nil;
        let json = value.to_json_string();
        assert_eq!(json, r#"{"type":"nil"}"#);
    }

    #[test]
    fn test_to_json_string_sexpr() {
        let value = MettaValue::SExpr(vec![
            MettaValue::Atom("+".to_string()),
            MettaValue::Long(1),
            MettaValue::Long(2),
        ]);
        let json = value.to_json_string();
        assert!(json.contains(r#""type":"sexpr""#));
        assert!(json.contains(r#""items""#));
    }

    #[test]
    fn test_to_json_string_escape_json() {
        // Test escape_json indirectly through to_json_string
        let value = MettaValue::String("hello\n\"world\"\\test".to_string());
        let json = value.to_json_string();
        // The escaped string should be properly escaped in the JSON
        assert!(json.contains(r#"\n"#));
        assert!(json.contains(r#"\""#));
        assert!(json.contains(r#"\\"#));
    }
}<|MERGE_RESOLUTION|>--- conflicted
+++ resolved
@@ -18,21 +18,14 @@
     SExpr(Vec<MettaValue>),
     /// Nil/empty
     Nil,
-<<<<<<< HEAD
-    /// An error with message and details
-    Error(String, Box<MettaValue>),
-    /// A type (first-class types as atoms)
-    Type(Box<MettaValue>),
+    /// An error with message and details (Arc for O(1) clone)
+    Error(String, Arc<MettaValue>),
+    /// A type (first-class types as atoms, Arc for O(1) clone)
+    Type(Arc<MettaValue>),
     /// A conjunction of goals (MORK-style logical AND)
     /// Represents (,), (, expr), or (, expr1 expr2 ...)
     /// Goals are evaluated left-to-right with variable binding threading
     Conjunction(Vec<MettaValue>),
-=======
-    /// An error with message and details (Arc for O(1) clone)
-    Error(String, Arc<MettaValue>),
-    /// A type (first-class types as atoms, Arc for O(1) clone)
-    Type(Arc<MettaValue>),
->>>>>>> 71a3459a
 }
 
 impl MettaValue {
@@ -254,7 +247,10 @@
             MettaValue::Conjunction(goals) => {
                 let goals_json: Vec<String> =
                     goals.iter().map(|value| value.to_json_string()).collect();
-                format!(r#"{{"type":"conjunction","goals":[{}]}}"#, goals_json.join(","))
+                format!(
+                    r#"{{"type":"conjunction","goals":[{}]}}"#,
+                    goals_json.join(",")
+                )
             }
         }
     }
