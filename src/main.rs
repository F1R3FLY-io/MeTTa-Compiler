/// MeTTaTron - MeTTa Evaluator CLI
use mettatron::backend::*;
use mettatron::repl::{MettaHelper, QueryHighlighter};
use rustyline::error::ReadlineError;
use rustyline::history::DefaultHistory;
use rustyline::Editor;
use std::env;
use std::fs;
use std::io::{self, Read, Write};
use std::path::Path;
use std::process;

const VERSION: &str = env!("CARGO_PKG_VERSION");

fn print_usage() {
    eprintln!("MeTTaTron v{}", VERSION);
    eprintln!();
    eprintln!("USAGE:");
    eprintln!("    mettatron [OPTIONS] <INPUT>");
    eprintln!();
    eprintln!("OPTIONS:");
    eprintln!("    -h, --help           Print this help message");
    eprintln!("    -v, --version        Print version information");
    eprintln!("    -o, --output <FILE>  Write output to FILE (default: stdout)");
    eprintln!("    --sexpr              Print S-expressions instead of evaluating");
    eprintln!("    --repl               Start interactive REPL");
    eprintln!("    --eval               Evaluate and print results (default)");
    eprintln!();
    eprintln!("ARGUMENTS:");
    eprintln!("    <INPUT>              Input MeTTa file (use '-' for stdin)");
    eprintln!();
    eprintln!("EXAMPLES:");
    eprintln!("    mettatron input.metta");
    eprintln!("    mettatron --repl");
    eprintln!("    mettatron --sexpr input.metta");
    eprintln!("    cat input.metta | mettatron -");
}

fn print_version() {
    println!("MeTTaTron {}", VERSION);
}

struct Options {
    input: Option<String>,
    output: Option<String>,
    show_sexpr: bool,
    repl_mode: bool,
}

fn parse_args() -> Result<Options, String> {
    let args: Vec<String> = env::args().collect();

    let mut input = None;
    let mut output = None;
    let mut show_sexpr = false;
    let mut repl_mode = false;
    let mut i = 1;

    while i < args.len() {
        match args[i].as_str() {
            "-h" | "--help" => {
                print_usage();
                process::exit(0);
            }
            "-v" | "--version" => {
                print_version();
                process::exit(0);
            }
            "-o" | "--output" => {
                i += 1;
                if i >= args.len() {
                    return Err("Missing output file after -o".to_string());
                }
                output = Some(args[i].clone());
            }
            "--sexpr" => {
                show_sexpr = true;
            }
            "--repl" => {
                repl_mode = true;
            }
            "--eval" => {
                // Default mode, no-op
            }
            arg if arg.starts_with('-') && arg != "-" => {
                return Err(format!("Unknown option: {}", arg));
            }
            arg => {
                if input.is_some() {
                    return Err("Multiple input files specified".to_string());
                }
                input = Some(arg.to_string());
            }
        }
        i += 1;
    }

    Ok(Options {
        input,
        output,
        show_sexpr,
        repl_mode,
    })
}

fn read_input(input: &str) -> Result<String, String> {
    if input == "-" {
        // Read from stdin
        let mut buffer = String::new();
        io::stdin()
            .read_to_string(&mut buffer)
            .map_err(|e| format!("Failed to read from stdin: {}", e))?;
        Ok(buffer)
    } else {
        // Read from file
        let path = Path::new(input);
        if !path.exists() {
            return Err(format!("Input file not found: {}", input));
        }
        fs::read_to_string(path).map_err(|e| format!("Failed to read file '{}': {}", input, e))
    }
}

fn write_output(output: Option<&str>, content: &str) -> Result<(), String> {
    match output {
        Some(path) => {
            let mut file = fs::File::create(path)
                .map_err(|e| format!("Failed to create output file '{}': {}", path, e))?;
            file.write_all(content.as_bytes())
                .map_err(|e| format!("Failed to write to output file '{}': {}", path, e))?;
            Ok(())
        }
        None => {
            print!("{}", content);
            Ok(())
        }
    }
}

fn format_result(value: &MettaValue) -> String {
    match value {
        MettaValue::Atom(s) => s.clone(),
        MettaValue::Bool(b) => b.to_string(),
        MettaValue::Long(n) => n.to_string(),
        MettaValue::Float(f) => f.to_string(),
        MettaValue::String(s) => format!("\"{}\"", s),
        MettaValue::Nil => "Nil".to_string(),
        MettaValue::Error(msg, details) => {
            // Format as (Error "msg" details) to match MeTTa spec
            format!("(Error {} {})", msg, format_result(details))
        }
        MettaValue::Type(t) => format!("Type({})", format_result(t)),
        MettaValue::SExpr(items) => {
            let formatted: Vec<String> = items.iter().map(format_result).collect();
            format!("({})", formatted.join(" "))
        }
    }
}

fn format_results(results: &[MettaValue]) -> String {
    if results.is_empty() {
        return "[]".to_string();
    }
    let formatted: Vec<String> = results.iter().map(format_result).collect();
    format!("[{}]", formatted.join(", "))
}

fn eval_metta(input: &str, options: &Options) -> Result<String, String> {
    if options.show_sexpr {
        // Parse with Tree-Sitter and show S-expressions
        let mut parser = mettatron::TreeSitterMettaParser::new()
            .map_err(|e| format!("Failed to initialize parser: {}", e))?;
        let sexprs = parser.parse(input)?;
        let mut output = String::new();
        for sexpr in sexprs {
            output.push_str(&format!("{}\n", sexpr));
        }
        return Ok(output);
    }

    // Compile to MettaValue
    let state = compile(input).map_err(|e| e.to_string())?;
    let mut env = state.environment;

    // Evaluate each expression
    let mut output = String::new();
    for sexpr in state.source {
        // Only output results for S-expressions, not atoms or ground types
        let should_output = matches!(sexpr, MettaValue::SExpr(_));

        let (results, new_env) = eval(sexpr, env);
        env = new_env;

        // Print results with list notation (only for S-expressions)
        if should_output && !results.is_empty() {
            output.push_str(&format!("{}\n", format_results(&results)));
        }
    }

    Ok(output)
}

/// Check if stdout is a TTY (for conditional color output)
fn is_stdout_tty() -> bool {
    use std::io::IsTerminal;
    std::io::stdout().is_terminal()
}

/// Create a colorized prompt for the REPL
fn create_prompt(line_num: usize) -> String {
    if is_stdout_tty() {
        format!("\x1b[36mmetta\x1b[97m[{}]\x1b[35m>\x1b[0m ", line_num)
    } else {
        format!("metta[{}]> ", line_num)
    }
}

/// Apply syntax highlighting to output text
fn highlight_output(text: &str, highlighter: Option<&QueryHighlighter>) -> String {
    if !is_stdout_tty() {
        return text.to_string();
    }
    match highlighter {
        Some(h) => {
            use rustyline::highlight::Highlighter;
            h.highlight(text, text.len()).to_string()
        }
        None => text.to_string(),
    }
}

fn run_repl() {
    println!("MeTTaTron REPL v{}", VERSION);
    println!("Enter MeTTa expressions. Type 'exit' or 'quit' to exit.");
    println!("Multi-line input: Press ENTER on incomplete expressions to continue.\n");

    // Create rustyline editor with MettaHelper
    let mut editor: Editor<MettaHelper, DefaultHistory> = Editor::new().unwrap();
    let helper = MettaHelper::new().expect("Failed to create MettaHelper");
    editor.set_helper(Some(helper));

    // Create output highlighter
    let output_highlighter = QueryHighlighter::new().ok();

    let mut env = Environment::new();
    let mut line_num = 1;

    loop {
<<<<<<< HEAD
        let prompt = create_prompt(line_num);
        let readline = editor.readline(&prompt);
=======
        print!("metta[{}]> ", line_num);
        if let Err(e) = io::stdout().flush() {
            eprintln!("Warning: Failed to flush output: {}", e);
        }

        let mut input = String::new();
        match io::stdin().read_line(&mut input) {
            Ok(0) => {
                // EOF received
                println!("\nGoodbye!");
                break;
            }
            Ok(_) => {}
            Err(e) => {
                eprintln!("Error reading input: {}. Exiting REPL.", e);
                break;
            }
        }
        let input = input.trim();
>>>>>>> abd507c1

        match readline {
            Ok(input) => {
                let input = input.trim();

                if input == "exit" || input == "quit" {
                    println!("Goodbye!");
                    break;
                }

                if input.is_empty() {
                    continue;
                }

                // Add to history
                editor.add_history_entry(input).ok();

                // Add to helper's history for inline hints
                if let Some(helper) = editor.helper_mut() {
                    helper.add_to_history(input.to_string());
                }

                match compile(input) {
                    Ok(state) => {
                        env = env.union(&state.environment);

                        for sexpr in state.source {
                            // Only output results for S-expressions, not atoms or ground types
                            let should_output = matches!(sexpr, MettaValue::SExpr(_));

                            let (results, updated_env) = eval(sexpr.clone(), env.clone());
                            env = updated_env;

                            // Print results with syntax highlighting (only for S-expressions)
                            if should_output && !results.is_empty() {
                                let output = format_results(&results);
                                let highlighted =
                                    highlight_output(&output, output_highlighter.as_ref());
                                println!("{}", highlighted);
                            }
                        }

                        // Update completions with newly defined functions
                        if let Some(helper) = editor.helper_mut() {
                            helper.update_from_environment(&env);
                        }
                    }
                    Err(e) => {
                        eprintln!("Error: {}", e);
                    }
                }

                line_num += 1;
            }
            Err(ReadlineError::Interrupted) => {
                println!("^C");
                continue;
            }
            Err(ReadlineError::Eof) => {
                println!("^D");
                break;
            }
            Err(err) => {
                eprintln!("Error: {:?}", err);
                break;
            }
        }
    }
}

fn main() {
    let options = match parse_args() {
        Ok(opts) => opts,
        Err(e) => {
            eprintln!("Error: {}", e);
            eprintln!();
            print_usage();
            process::exit(1);
        }
    };

    // REPL mode
    if options.repl_mode {
        run_repl();
        return;
    }

    // No input file and not REPL mode - show usage
    if options.input.is_none() {
        eprintln!("Error: Missing input file");
        eprintln!();
        print_usage();
        process::exit(1);
    }

    // File evaluation mode
    let input_content = match read_input(options.input.as_ref().unwrap()) {
        Ok(content) => content,
        Err(e) => {
            eprintln!("Error: {}", e);
            process::exit(1);
        }
    };

    let output = match eval_metta(&input_content, &options) {
        Ok(output) => output,
        Err(e) => {
            eprintln!("Error: {}", e);
            process::exit(1);
        }
    };

    if let Err(e) = write_output(options.output.as_deref(), &output) {
        eprintln!("Error: {}", e);
        process::exit(1);
    }
}<|MERGE_RESOLUTION|>--- conflicted
+++ resolved
@@ -170,7 +170,7 @@
         // Parse with Tree-Sitter and show S-expressions
         let mut parser = mettatron::TreeSitterMettaParser::new()
             .map_err(|e| format!("Failed to initialize parser: {}", e))?;
-        let sexprs = parser.parse(input)?;
+        let sexprs = parser.parse(input).map_err(|e| e.to_string())?;
         let mut output = String::new();
         for sexpr in sexprs {
             output.push_str(&format!("{}\n", sexpr));
@@ -246,30 +246,8 @@
     let mut line_num = 1;
 
     loop {
-<<<<<<< HEAD
         let prompt = create_prompt(line_num);
         let readline = editor.readline(&prompt);
-=======
-        print!("metta[{}]> ", line_num);
-        if let Err(e) = io::stdout().flush() {
-            eprintln!("Warning: Failed to flush output: {}", e);
-        }
-
-        let mut input = String::new();
-        match io::stdin().read_line(&mut input) {
-            Ok(0) => {
-                // EOF received
-                println!("\nGoodbye!");
-                break;
-            }
-            Ok(_) => {}
-            Err(e) => {
-                eprintln!("Error reading input: {}. Exiting REPL.", e);
-                break;
-            }
-        }
-        let input = input.trim();
->>>>>>> abd507c1
 
         match readline {
             Ok(input) => {
