--- conflicted
+++ resolved
@@ -3,11 +3,7 @@
 ///
 /// Provides conversion between MeTTa types and Rholang PathMap-based Par types.
 /// This module enables MettaState to be represented as Rholang EPathMap structures.
-<<<<<<< HEAD
-use crate::backend::types::{Environment, MettaState, MettaValue};
-=======
 use crate::backend::models::{MettaState, MettaValue};
->>>>>>> 92559048
 use models::rhoapi::{expr::ExprInstance, EList, EPathMap, ETuple, Expr, Par};
 use pathmap::zipper::{ZipperIteration, ZipperMoving};
 
@@ -62,11 +58,7 @@
         }
         MettaValue::SExpr(items) => {
             // Convert S-expressions to Rholang tuples (more semantically appropriate than lists)
-<<<<<<< HEAD
-            let item_pars: Vec<Par> = items.iter().map(metta_value_to_par).collect();
-=======
             let item_pars: Vec<Par> = items.iter().map(|v| metta_value_to_par(v)).collect();
->>>>>>> 92559048
 
             Par::default().with_exprs(vec![Expr {
                 expr_instance: Some(ExprInstance::ETupleBody(ETuple {
@@ -108,11 +100,7 @@
 
 /// Convert a vector of MettaValues to a Rholang List Par
 pub fn metta_values_to_list_par(values: &[MettaValue]) -> Par {
-<<<<<<< HEAD
-    let item_pars: Vec<Par> = values.iter().map(metta_value_to_par).collect();
-=======
     let item_pars: Vec<Par> = values.iter().map(|v| metta_value_to_par(v)).collect();
->>>>>>> 92559048
 
     Par::default().with_exprs(vec![Expr {
         expr_instance: Some(ExprInstance::EListBody(EList {
@@ -167,7 +155,7 @@
         ));
 
         // Backup symbols to temp file
-        if space.backup_symbols(&temp_path).is_err() {
+        if let Err(_) = space.backup_symbols(&temp_path) {
             // If backup fails, use empty bytes
             Vec::new()
         } else {
@@ -383,11 +371,7 @@
             Some(ExprInstance::EListBody(list)) => {
                 // Lists are also converted to S-expressions for compatibility
                 let items: Result<Vec<MettaValue>, String> =
-<<<<<<< HEAD
-                    list.ps.iter().map(par_to_metta_value).collect();
-=======
                     list.ps.iter().map(|p| par_to_metta_value(p)).collect();
->>>>>>> 92559048
                 Ok(MettaValue::SExpr(items?))
             }
             Some(ExprInstance::ETupleBody(tuple)) => {
@@ -425,46 +409,25 @@
                                 _ => {
                                     // Unknown tag, treat as regular S-expr
                                     let items: Result<Vec<MettaValue>, String> =
-<<<<<<< HEAD
-                                        tuple.ps.iter().map(par_to_metta_value).collect();
-=======
                                         tuple.ps.iter().map(|p| par_to_metta_value(p)).collect();
->>>>>>> 92559048
                                     Ok(MettaValue::SExpr(items?))
                                 }
                             }
                         } else {
                             // First element is an atom, not a tag - it's a regular S-expr
                             let items: Result<Vec<MettaValue>, String> =
-<<<<<<< HEAD
-                                tuple.ps.iter().map(par_to_metta_value).collect();
-=======
                                 tuple.ps.iter().map(|p| par_to_metta_value(p)).collect();
->>>>>>> 92559048
                             Ok(MettaValue::SExpr(items?))
                         }
                     } else {
                         // First element is not a string - it's a regular S-expr
                         let items: Result<Vec<MettaValue>, String> =
-<<<<<<< HEAD
-                            tuple.ps.iter().map(par_to_metta_value).collect();
-=======
                             tuple.ps.iter().map(|p| par_to_metta_value(p)).collect();
->>>>>>> 92559048
                         Ok(MettaValue::SExpr(items?))
                     }
                 } else {
                     // Small tuple, treat as S-expr
                     let items: Result<Vec<MettaValue>, String> =
-<<<<<<< HEAD
-                        tuple.ps.iter().map(par_to_metta_value).collect();
-                    Ok(MettaValue::SExpr(items?))
-                }
-            }
-            _ => Err(
-                "Unsupported Par expression type for MettaValue conversion".to_string()
-            ),
-=======
                         tuple.ps.iter().map(|p| par_to_metta_value(p)).collect();
                     Ok(MettaValue::SExpr(items?))
                 }
@@ -472,7 +435,6 @@
             _ => Err(format!(
                 "Unsupported Par expression type for MettaValue conversion"
             )),
->>>>>>> 92559048
         }
     } else {
         Err("Par has no expressions to convert".to_string())
@@ -756,11 +718,7 @@
                     let source = if let Some(expr) = pending_par.exprs.first() {
                         if let Some(ExprInstance::EListBody(list)) = &expr.expr_instance {
                             let exprs: Result<Vec<MettaValue>, String> =
-<<<<<<< HEAD
-                                list.ps.iter().map(par_to_metta_value).collect();
-=======
                                 list.ps.iter().map(|p| par_to_metta_value(p)).collect();
->>>>>>> 92559048
                             exprs?
                         } else {
                             return Err("Expected EListBody for source".to_string());
@@ -778,11 +736,7 @@
                     let output = if let Some(expr) = outputs_par.exprs.first() {
                         if let Some(ExprInstance::EListBody(list)) = &expr.expr_instance {
                             let outputs: Result<Vec<MettaValue>, String> =
-<<<<<<< HEAD
-                                list.ps.iter().map(par_to_metta_value).collect();
-=======
                                 list.ps.iter().map(|p| par_to_metta_value(p)).collect();
->>>>>>> 92559048
                             outputs?
                         } else {
                             return Err("Expected EListBody for output".to_string());
@@ -871,7 +825,7 @@
                     .and_then(|e| e.expr_instance.as_ref())
                 {
                     println!("Space dump has {} bytes", dump_bytes.len());
-                    assert!(!dump_bytes.is_empty(), "Space dump should not be empty");
+                    assert!(dump_bytes.len() > 0, "Space dump should not be empty");
                 } else {
                     panic!("Expected GByteArray for space dump");
                 }
@@ -1423,7 +1377,7 @@
         let (results, _) = eval(query, env2);
 
         println!("Query returned {} results", results.len());
-        assert!(!results.is_empty(), "Should find the connected fact");
+        assert!(results.len() > 0, "Should find the connected fact");
 
         println!("✓ Deserialized Environment can be used for evaluation!");
     }
