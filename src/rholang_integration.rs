use crate::backend::compile::compile;
/// Rholang Integration Module - Evaluation Functions
///
/// **PRIMARY INTEGRATION**: Use `pathmap_par_integration` module for Rholang interop
///
/// This module provides:
/// 1. **JSON export** for debugging and inspection (`metta_state_to_json`)
/// 2. **State evaluation** for REPL-style interaction (`run_state`, `run_state_async`)
/// 3. **Error handling** for safe compilation (`compile_safe`)
///
/// **Note**: For Rholang integration, use the PathMap Par functions in
/// `pathmap_par_integration` module, not the JSON functions here.
use crate::backend::models::{MettaState, MettaValue};

<<<<<<< HEAD
/// Safe compilation wrapper that never fails
///
/// This function wraps the `compile()` function and provides improved error handling
/// for Rholang integration. Instead of returning `Result<MettaState, String>`,
/// it always returns a `MettaState`:
/// - On success: Normal compiled state with parsed expressions
/// - On error: State containing an error s-expression: `(error "message")`
///
/// This allows Rholang contracts to handle syntax errors gracefully without
/// requiring complex error propagation through the Rholang runtime.
///
/// # Error Messages
///
/// The function improves upon Tree-Sitter's raw error messages by:
/// - Extracting line and column information
/// - Providing context about the error type
/// - Suggesting common fixes for known error patterns
///
/// # Example
///
/// ```ignore
/// // Valid MeTTa code
/// let state = compile_safe("(+ 1 2)");
/// assert_eq!(state.source.len(), 1);
///
/// // Invalid syntax - returns error s-expression
/// let state = compile_safe("(+ 1 2");  // Unclosed parenthesis
/// // state.source[0] == (error "Syntax error at line 1, column 7: ...")
/// ```
pub fn compile_safe(src: &str) -> MettaState {
    match compile(src) {
        Ok(state) => state,
        Err(error_msg) => {
            // Improve error message with additional context
            let improved_msg = improve_error_message(&error_msg, src);

            // Create error s-expression: (error "message")
            let error_sexpr = MettaValue::SExpr(vec![
                MettaValue::Atom("error".to_string()),
                MettaValue::String(improved_msg),
            ]);

            // Return a state containing the error
            MettaState::new_with_error(error_sexpr)
        }
    }
}

/// Improve error messages with additional context and suggestions
fn improve_error_message(raw_error: &str, source: &str) -> String {
    // Extract line/column info if present
    let error_lower = raw_error.to_lowercase();

    // Provide contextual suggestions based on error patterns
    if error_lower.contains("unexpected") && error_lower.contains("'") {
        // Likely unclosed parenthesis or unexpected EOF
        let unclosed_parens = count_unclosed_parens(source);
        if unclosed_parens > 0 {
            return format!(
                "{} (Hint: {} unclosed parenthesis{} detected)",
                raw_error,
                unclosed_parens,
                if unclosed_parens == 1 { "" } else { "es" }
            );
        } else if unclosed_parens < 0 {
            return format!(
                "{} (Hint: {} extra closing parenthesis{} detected)",
                raw_error,
                -unclosed_parens,
                if unclosed_parens == -1 { "" } else { "es" }
            );
        }
    }

    // Return improved message or original if no improvements found
    raw_error.to_string()
}

/// Count unclosed parentheses in source
/// Returns: positive = unclosed open parens, negative = extra close parens
fn count_unclosed_parens(source: &str) -> i32 {
    let mut depth = 0;
    let mut in_string = false;
    let mut escape_next = false;

    for ch in source.chars() {
        if escape_next {
            escape_next = false;
            continue;
        }

        match ch {
            '\\' if in_string => escape_next = true,
            '"' => in_string = !in_string,
            '(' if !in_string => depth += 1,
            ')' if !in_string => depth -= 1,
            _ => {}
        }
    }

    depth
}

/// Convert MettaValue to a JSON-like string representation
/// Used for debugging and human-readable output
fn metta_value_to_json_string(value: &MettaValue) -> String {
    match value {
        MettaValue::Atom(s) => format!(r#"{{"type":"atom","value":"{}"}}"#, escape_json(s)),
        MettaValue::Bool(b) => format!(r#"{{"type":"bool","value":{}}}"#, b),
        MettaValue::Long(n) => format!(r#"{{"type":"number","value":{}}}"#, n),
        MettaValue::Float(f) => format!(r#"{{"type":"number","value":{}}}"#, f),
        MettaValue::String(s) => format!(r#"{{"type":"string","value":"{}"}}"#, escape_json(s)),
        MettaValue::Uri(s) => format!(r#"{{"type":"uri","value":"{}"}}"#, escape_json(s)),
        MettaValue::Nil => r#"{"type":"nil"}"#.to_string(),
        MettaValue::SExpr(items) => {
            let items_json: Vec<String> = items.iter().map(metta_value_to_json_string).collect();
            format!(r#"{{"type":"sexpr","items":[{}]}}"#, items_json.join(","))
        }
        MettaValue::Error(msg, details) => {
            format!(
                r#"{{"type":"error","message":"{}","details":{}}}"#,
                escape_json(msg),
                metta_value_to_json_string(details)
            )
        }
        MettaValue::Type(t) => {
            format!(
                r#"{{"type":"metatype","value":{}}}"#,
                metta_value_to_json_string(t)
            )
        }
    }
}

/// Escape JSON special characters
fn escape_json(s: &str) -> String {
    s.replace('\\', r"\\")
        .replace('"', r#"\""#)
        .replace('\n', r"\n")
        .replace('\r', r"\r")
        .replace('\t', r"\t")
}

/// Convert MettaState to JSON representation for debugging
///
/// Returns a JSON string with the format:
/// ```json
/// {
///   "source": [...],
///   "environment": {"facts_count": N},
///   "output": [...]
/// }
/// ```
///
/// **Use Case**: Debugging, logging, inspection
/// **Not Recommended**: Rholang integration (use PathMap Par instead)
pub fn metta_state_to_json(state: &MettaState) -> String {
    let source_json: Vec<String> = state
        .source
        .iter()
        .map(metta_value_to_json_string)
        .collect();

    let outputs_json: Vec<String> = state
        .output
        .iter()
        .map(metta_value_to_json_string)
        .collect();

    // For environment, we'll serialize facts count as a placeholder
    // Full serialization of MORK Space would require more complex handling
    let env_json = format!(r#"{{"facts_count":{}}}"#, state.environment.rule_count());

    format!(
        r#"{{"source":[{}],"environment":{},"output":[{}]}}"#,
        source_json.join(","),
        env_json,
        outputs_json.join(",")
    )
}

=======
>>>>>>> 9fddd302
/// Run compiled state against accumulated state
///
/// This is the core evaluation function for REPL-style interaction.
///
/// Takes two MettaState objects:
/// - `accumulated_state`: State with accumulated environment and outputs
/// - `compiled_state`: Fresh state with pending expressions to evaluate
///
/// Returns a new accumulated state with:
/// - Empty source (all evaluated)
/// - Updated environment (merged with new rules/facts)
/// - Fresh output (only results from THIS invocation's `!` evaluations)
///
/// **Threading**: Synchronous, single-threaded evaluation
pub fn run_state(
    accumulated_state: MettaState,
    compiled_state: MettaState,
) -> Result<MettaState, String> {
    use crate::backend::eval::eval;

    // Start with accumulated environment
    let mut env = accumulated_state.environment;
    // Start with empty outputs - each .run() returns only its own results
    let mut outputs = Vec::new();

    // Evaluate each pending expression from compiled state
    for expr in compiled_state.source {
        let is_eval_expr = expr.is_eval_expr();

        let (results, new_env) = eval(expr, env);
        env = new_env;

        // Only extend outputs for evaluation expressions (!)
        // Other S-expressions are added to the atom space but produce no outputs
        if is_eval_expr {
            outputs.extend(results);
        }
    }

    // Return new accumulated state
    Ok(MettaState::new_accumulated(env, outputs))
}

/// Async version of run_state with parallel evaluation of independent expressions
///
/// This function parallelizes evaluation of consecutive `!` (eval) expressions
/// while maintaining sequential execution for rule definitions (`=`) to preserve
/// MeTTa semantics.
///
/// **MeTTa Semantics Preserved:**
/// - Rule definitions execute sequentially (environment threading)
/// - Independent eval expressions execute in parallel
/// - Output ordering is preserved
/// - Environment updates are atomic per batch
///
/// **Threading Model:** Uses Tokio's async/await (same as Rholang)
///
/// **Thread Safety:** Environment now uses `Arc<Mutex<T>>` for thread-safe sharing
#[cfg(feature = "async")]
pub async fn run_state_async(
    accumulated_state: MettaState,
    compiled_state: MettaState,
) -> Result<MettaState, String> {
    use crate::backend::eval::eval;

    // Start with accumulated environment, but if it's empty and compiled has data, use compiled's environment
    use pathmap::zipper::ZipperIteration;

    let acc_count = {
        let space = accumulated_state.environment.create_space();
        let mut rz = space.btm.read_zipper();
        let mut count = 0;
        while rz.to_next_val() {
            count += 1;
        }
        count
    };

    let comp_count = {
        let space = compiled_state.environment.create_space();
        let mut rz = space.btm.read_zipper();
        let mut count = 0;
        while rz.to_next_val() {
            count += 1;
        }
        count
    };

    // Use the environment that has data (prefer accumulated, fall back to compiled if accumulated is empty)
    let mut env = if acc_count > 0 || comp_count == 0 {
        accumulated_state.environment
    } else {
        compiled_state.environment.clone()
    };
    // Start with empty outputs - each .run() returns only its own results
    let mut outputs = Vec::new();

    // Batch expressions into parallelizable groups
    let mut current_batch: Vec<(usize, MettaValue, bool)> = Vec::new();
    let exprs: Vec<_> = compiled_state.source.into_iter().enumerate().collect();

    for (idx, expr) in exprs {
        let is_eval_expr = expr.is_eval_expr();
        let is_rule_def = expr.is_rule_def();

        // Check if this is a ground fact (S-expression that's not a rule and not an eval)
        let is_ground_fact = matches!(&expr, MettaValue::SExpr(_)) && !is_rule_def && !is_eval_expr;

        // If this is a rule definition or ground fact and we have a batch, evaluate the batch first
        if (is_rule_def || is_ground_fact) && !current_batch.is_empty() {
            // Evaluate parallel batch
            let batch_results = evaluate_batch_parallel(current_batch, env.clone()).await;
            for (_batch_idx, results, should_output) in batch_results {
                if should_output {
                    outputs.extend(results);
                }
            }
            current_batch = Vec::new();
        }

        // If this is a rule definition or ground fact, execute it sequentially
        // (both modify the environment by adding to MORK Space)
        if is_rule_def || is_ground_fact {
            let (_results, new_env) = eval(expr, env);
            env = new_env;
            // Neither rule definitions nor ground facts produce output
            // They only modify the environment by adding to MORK Space
            // (Ground facts are not wrapped in !, so they shouldn't generate output)
        } else {
            // Only eval expressions go in parallel batch
            current_batch.push((idx, expr, is_eval_expr));
        }
    }

    // Evaluate any remaining batch
    if !current_batch.is_empty() {
        let batch_results = evaluate_batch_parallel(current_batch, env.clone()).await;
        for (_batch_idx, results, should_output) in batch_results {
            if should_output {
                outputs.extend(results);
            }
        }
    }

    Ok(MettaState::new_accumulated(env, outputs))
}

/// Helper function to evaluate a batch of expressions in parallel
/// Returns results in original order with their indices
#[cfg(feature = "async")]
async fn evaluate_batch_parallel(
    batch: Vec<(usize, MettaValue, bool)>,
    env: crate::backend::environment::Environment,
) -> Vec<(usize, Vec<MettaValue>, bool)> {
    use crate::backend::eval::eval;
    use tokio::task;

    // Spawn parallel evaluation tasks
    let tasks: Vec<_> = batch
        .into_iter()
        .map(|(idx, expr, should_output)| {
            let env = env.clone(); // Arc clone is cheap
            task::spawn_blocking(move || {
                let (results, _new_env) = eval(expr, env);
                (idx, results, should_output)
            })
        })
        .collect();

    // Collect results
    let mut results = Vec::new();
    for task_handle in tasks {
        match task_handle.await {
            Ok(result) => results.push(result),
            Err(e) => {
                // Task panicked - this shouldn't happen with our eval
                eprintln!("Parallel evaluation task panicked: {:?}", e);
            }
        }
    }

    // Sort results by original index to preserve order
    results.sort_by_key(|(idx, _, _)| *idx);

    results
}

#[cfg(test)]
mod tests {
    use super::*;
    use crate::backend::compile::compile;
    use crate::backend::models::MettaValue;

    #[test]
<<<<<<< HEAD
    fn test_metta_state_to_json() {
        let src = "(+ 1 2)";
        let state = compile(src).unwrap();
        let json = metta_state_to_json(&state);

        // Should return full MettaState with source, environment, output
        assert!(json.contains(r#""source""#));
        assert!(json.contains(r#""environment""#));
        assert!(json.contains(r#""output""#));
        assert!(json.contains(r#""type":"sexpr""#));
    }

    #[test]
    fn test_metta_value_atom() {
        let value = MettaValue::Atom("test".to_string());
        let json = metta_value_to_json_string(&value);
        assert_eq!(json, r#"{"type":"atom","value":"test"}"#);
    }

    #[test]
    fn test_metta_value_number() {
        let value = MettaValue::Long(42);
        let json = metta_value_to_json_string(&value);
        assert_eq!(json, r#"{"type":"number","value":42}"#);
    }

    #[test]
    fn test_metta_value_bool() {
        let value = MettaValue::Bool(true);
        let json = metta_value_to_json_string(&value);
        assert_eq!(json, r#"{"type":"bool","value":true}"#);
    }

    #[test]
    fn test_metta_value_string() {
        let value = MettaValue::String("hello".to_string());
        let json = metta_value_to_json_string(&value);
        assert_eq!(json, r#"{"type":"string","value":"hello"}"#);
    }

    #[test]
    fn test_metta_value_nil() {
        let value = MettaValue::Nil;
        let json = metta_value_to_json_string(&value);
        assert_eq!(json, r#"{"type":"nil"}"#);
    }

    #[test]
    fn test_metta_value_sexpr() {
        let value = MettaValue::SExpr(vec![
            MettaValue::Atom("+".to_string()),
            MettaValue::Long(1),
            MettaValue::Long(2),
        ]);
        let json = metta_value_to_json_string(&value);
        assert!(json.contains(r#""type":"sexpr""#));
        assert!(json.contains(r#""items""#));
    }

    #[test]
    fn test_escape_json() {
        let escaped = escape_json("hello\n\"world\"\\test");
        assert_eq!(escaped, r#"hello\n\"world\"\\test"#);
    }

    #[test]
    fn test_compile_safe_success() {
        let state = compile_safe("(+ 1 2)");
        assert_eq!(state.source.len(), 1);
        // Should be a valid S-expression, not an error
        match &state.source[0] {
            MettaValue::SExpr(items) => {
                assert_eq!(items.len(), 3);
                assert_eq!(items[0], MettaValue::Atom("+".to_string()));
            }
            _ => panic!("Expected SExpr for valid input"),
        }
    }

    #[test]
    fn test_compile_safe_syntax_error() {
        let state = compile_safe("(+ 1 2");
        assert_eq!(state.source.len(), 1);
        // Should be an error s-expression
        match &state.source[0] {
            MettaValue::SExpr(items) => {
                assert_eq!(items.len(), 2);
                assert_eq!(items[0], MettaValue::Atom("error".to_string()));
                // Error message should be a string
                assert!(matches!(&items[1], MettaValue::String(_)));
                // Error message should mention the syntax issue
                if let MettaValue::String(msg) = &items[1] {
                    assert!(msg.contains("Syntax error") || msg.contains("unexpected"));
                }
            }
            _ => panic!("Expected error s-expression for syntax error"),
        }
    }

    #[test]
    fn test_compile_safe_improves_error_message() {
        let state = compile_safe("(+ 1 2");
        match &state.source[0] {
            MettaValue::SExpr(items) => {
                if let MettaValue::String(msg) = &items[1] {
                    // Should include hint about unclosed parenthesis
                    assert!(msg.contains("Hint") && msg.contains("unclosed"));
                }
            }
            _ => panic!("Expected error s-expression"),
        }
    }

    #[test]
=======
>>>>>>> 9fddd302
    fn test_run_state_simple() {
        let accumulated = MettaState::new_empty();
        let compiled = compile("!(+ 1 2)").unwrap();

        let result = run_state(accumulated, compiled).unwrap();

        // Should have output
        assert!(!result.output.is_empty());
        assert_eq!(result.output[0], MettaValue::Long(3));
    }

    #[test]
    fn test_run_state_with_rules() {
        let accumulated = MettaState::new_empty();
        let compiled = compile(
            r#"
            (= (double $x) (* $x 2))
            !(double 21)
            "#,
        )
        .unwrap();

        let result = run_state(accumulated, compiled).unwrap();

        // Should have output
        assert!(!result.output.is_empty());
        assert_eq!(result.output[0], MettaValue::Long(42));
    }

    // Async Parallel Evaluation Tests
    #[cfg(feature = "async")]
    #[tokio::test]
    async fn test_run_state_async_simple() {
        let accumulated = MettaState::new_empty();
        let compiled = compile("!(+ 1 2)").unwrap();

        let result = run_state_async(accumulated, compiled).await.unwrap();

        // Should have output
        assert!(!result.output.is_empty());
        assert_eq!(result.output[0], MettaValue::Long(3));
    }

    #[cfg(feature = "async")]
    #[tokio::test]
    async fn test_run_state_async_parallel() {
        let accumulated = MettaState::new_empty();
        let compiled = compile(
            r#"
            !(+ 1 1)
            !(+ 2 2)
            !(+ 3 3)
            "#,
        )
        .unwrap();

        let result = run_state_async(accumulated, compiled).await.unwrap();

        // Should have all outputs
        assert_eq!(result.output.len(), 3);
        assert_eq!(result.output[0], MettaValue::Long(2));
        assert_eq!(result.output[1], MettaValue::Long(4));
        assert_eq!(result.output[2], MettaValue::Long(6));
    }

    #[cfg(feature = "async")]
    #[tokio::test]
    async fn test_run_state_async_with_rules() {
        let accumulated = MettaState::new_empty();
        let compiled = compile(
            r#"
            (= (double $x) (* $x 2))
            !(double 5)
            !(double 10)
            "#,
        )
        .unwrap();

        let result = run_state_async(accumulated, compiled).await.unwrap();

        // Should have outputs (parallel evaluation of both double calls)
        assert_eq!(result.output.len(), 2);
        assert_eq!(result.output[0], MettaValue::Long(10));
        assert_eq!(result.output[1], MettaValue::Long(20));
    }

<<<<<<< HEAD
    #[test]
    fn test_ground_facts_not_in_output() {
        // Regression test: verify ground facts are NOT added to output
        let mut accumulated = MettaState::new_empty();

        // Add ground facts
        let compiled1 = compile("(connected room_a room_b) (connected room_b room_c)").unwrap();
        accumulated = run_state(accumulated, compiled1).unwrap();
        // Ground facts should NOT produce output
        assert_eq!(accumulated.output.len(), 0);

        // Verify ground facts are in environment (can be queried)
        let compiled2 = compile("!(match &self (connected $from $to) ($from $to))").unwrap();
        accumulated = run_state(accumulated, compiled2).unwrap();
        // Now output should contain query results (2 matches)
        assert_eq!(accumulated.output.len(), 2);
    }

    #[cfg(feature = "async")]
    #[tokio::test]
    async fn test_ground_facts_not_in_output_async() {
        // Regression test: verify ground facts are NOT added to output (async version)
        let mut accumulated = MettaState::new_empty();

        // Add ground facts
        let compiled1 = compile("(connected room_a room_b) (connected room_b room_c)").unwrap();
        accumulated = run_state_async(accumulated, compiled1).await.unwrap();
        // Ground facts should NOT produce output
        assert_eq!(accumulated.output.len(), 0);

        // Verify ground facts are in environment (can be queried)
        let compiled2 = compile("!(match &self (connected $from $to) ($from $to))").unwrap();
        accumulated = run_state_async(accumulated, compiled2).await.unwrap();
        // Now output should contain query results (2 matches)
        assert_eq!(accumulated.output.len(), 2);
=======
    #[cfg(feature = "async")]
    #[tokio::test]
    async fn test_run_state_async_multiple_rules_sequential() {
        let accumulated = MettaState::new_empty();
        let compiled = compile(
            r#"
            (= (square $x) (* $x $x))
            !(square 3)
            (= (double $x) (* $x 2))
            !(double 3)
            "#,
        )
        .unwrap();

        let result = run_state_async(accumulated, compiled).await.unwrap();

        assert_eq!(result.output.len(), 2);
        assert_eq!(result.output[0], MettaValue::Long(9));
        assert_eq!(result.output[1], MettaValue::Long(6));
    }

    #[test]
    fn test_run_state_accumulated_state() {
        // Test that rules persist across multiple run_state calls
        let accumulated = MettaState::new_empty();
        let compiled1 = compile("(= (double $x) (* $x 2))").unwrap();
        let result1 = run_state(accumulated, compiled1).unwrap();

        let compiled2 = compile("!(double 5)").unwrap();
        let result2 = run_state(result1, compiled2).unwrap();

        assert!(!result2.output.is_empty());
        assert_eq!(result2.output[0], MettaValue::Long(10));
    }

    #[test]
    fn test_run_state_rule_ordering() {
        let accumulated = MettaState::new_empty();
        let compiled = compile(
            r#"
            (= (f special-value) catched)
            (= (f $x) $x)
            !(f A)
            !(f special-value)
            "#,
        )
        .unwrap();

        let result = run_state(accumulated, compiled).unwrap();

        // Should have outputs for both calls
        assert!(!result.output.is_empty());
    }

    #[test]
    fn test_run_state_complex_nested() {
        let accumulated = MettaState::new_empty();
        let compiled = compile(
            r#"
            (= (triple $x) ($x $x $x))
            (= (grid3x3 $x) (triple (triple $x)))
            !(grid3x3 (square (+ 1 2)))
            "#,
        )
        .unwrap();

        let result = run_state(accumulated, compiled).unwrap();

        assert!(!result.output.is_empty());
    }

    #[test]
    fn test_run_state_recursive_function() {
        let accumulated = MettaState::new_empty();
        let compiled = compile(
            r#"
            (= (factorial 0) 1)
            (= (factorial $x) (* $x (factorial (- $x 1))))
            !(factorial 5)
            "#,
        )
        .unwrap();

        let result = run_state(accumulated, compiled).unwrap();

        assert!(!result.output.is_empty());
        // Note: This might need adjustment based on actual evaluation behavior
        // Factorial of 5 should be 120
    }

    // Space Operations Tests - Adding Facts
    #[test]
    fn test_run_state_add_facts_to_space() {
        let accumulated = MettaState::new_empty();
        let compiled = compile(
            r#"
                (Parent Tom Bob)
                (Parent Pam Bob)
                (Parent Bob Ann)
                !(+ 1 1)
                "#,
        )
        .unwrap();

        let result = run_state(accumulated, compiled).unwrap();

        // Facts are added to space (no output), only eval expression produces output
        assert_eq!(result.output.len(), 1);
        assert_eq!(result.output[0], MettaValue::Long(2));
    }

    #[test]
    fn test_run_state_facts_persist_across_runs() {
        // First run: add facts
        let accumulated1 = MettaState::new_empty();
        let compiled1 = compile(
            r#"
                (Parent Tom Bob)
                (Parent Bob Ann)
                "#,
        )
        .unwrap();
        let result1 = run_state(accumulated1, compiled1).unwrap();

        // Second run: use facts via rules
        let compiled2 = compile(
            r#"
                (= (grandparent $gp $gc)
                   (match &self (Parent $gp $p)
                          (match &self (Parent $p $gc) True)))
                !(grandparent Tom Ann)
                "#,
        )
        .unwrap();
        let result2 = run_state(result1, compiled2).unwrap();

        // Should be able to query the facts
        assert!(!result2.output.is_empty());
    }

    // Pattern Matching and Queries
    #[test]
    fn test_run_state_simple_pattern_match() {
        let accumulated = MettaState::new_empty();
        let compiled = compile(
            r#"
                (Parent Tom Bob)
                (Parent Pam Bob)
                (Parent Bob Ann)
                (= (get-parents $child)
                   (match &self (Parent $parent $child) $parent))
                !(get-parents Bob)
                "#,
        )
        .unwrap();

        let result = run_state(accumulated, compiled).unwrap();

        // Should find parents of Bob
        assert!(!result.output.is_empty());
    }

    #[test]
    fn test_run_state_pattern_match_with_variables() {
        let accumulated = MettaState::new_empty();
        let compiled = compile(
            r#"
                (Parent Tom Bob)
                (Parent Pam Bob)
                (Parent Tom Liz)
                (= (find-parents $parent)
                   (match &self (Parent $parent $child) ($parent $child)))
                !(find-parents Tom)
                "#,
        )
        .unwrap();

        let result = run_state(accumulated, compiled).unwrap();

        // Should find all children of Tom
        assert!(!result.output.is_empty());
    }

    // Family Relationship Tests
    #[test]
    fn test_run_state_family_relationships() {
        let accumulated = MettaState::new_empty();
        let compiled = compile(
            r#"
                (parent Tom Bob)
                (parent Pam Bob)
                (parent Bob Ann)
                (parent Bob Pat)
                (female Pam)
                (female Ann)
                (male Tom)
                (male Bob)
                (= (grandparent $gp $gc)
                   (match &self (parent $gp $p)
                          (match &self (parent $p $gc) True)))
                !(grandparent Tom Ann)
                "#,
        )
        .unwrap();

        let result = run_state(accumulated, compiled).unwrap();

        assert!(!result.output.is_empty());
    }

    #[test]
    fn test_run_state_recursive_ancestor_relation() {
        let accumulated = MettaState::new_empty();
        let compiled = compile(
            r#"
                (parent Tom Bob)
                (parent Bob Ann)
                (parent Ann Sara)
                (= (ancestor $a $d)
                   (match &self (parent $a $d) True))
                (= (ancestor $a $d)
                   (match &self (parent $a $p)
                          (ancestor $p $d)))
                !(ancestor Tom Sara)
                "#,
        )
        .unwrap();

        let result = run_state(accumulated, compiled).unwrap();

        // Should find that Tom is an ancestor of Sara
        assert!(!result.output.is_empty());
    }

    #[test]
    fn test_run_state_complex_family_query() {
        let accumulated = MettaState::new_empty();
        let compiled = compile(
            r#"
                (parent Tom Bob)
                (parent Pam Bob)
                (parent Bob Ann)
                (parent Bob Pat)
                (parent Pat Jim)
                (female Pam)
                (female Ann)
                (male Tom)
                (= (sibling $s1 $s2)
                   (match &self (parent $p $s1)
                          (match &self (parent $p $s2)
                                 (if (== $s1 $s2) (empty) True))))
                !(sibling Ann Pat)
                "#,
        )
        .unwrap();

        let result = run_state(accumulated, compiled).unwrap();

        assert!(!result.output.is_empty());
    }

    // Constraint Solving Tests
    #[test]
    fn test_run_state_nondeterministic_choice() {
        let accumulated = MettaState::new_empty();
        let compiled = compile(
            r#"
                (= (small-digit) 1)
                (= (small-digit) 2)
                (= (small-digit) 3)
                !(small-digit)
                "#,
        )
        .unwrap();

        let result = run_state(accumulated, compiled).unwrap();

        // Should produce multiple results (nondeterministic)
        assert!(!result.output.is_empty());
        // All results should be valid digits
        for output in &result.output {
            if let MettaValue::Long(n) = output {
                assert!(*n >= 1 && *n <= 3);
            }
        }
    }

    #[test]
    fn test_run_state_constraint_solving_pair() {
        let accumulated = MettaState::new_empty();
        let compiled = compile(
            r#"
                (= (small-digit) 1)
                (= (small-digit) 2)
                (= (small-digit) 3)
                (= (not-equal $x $y)
                   (if (== $x $y) (empty) True))
                (= (solve-pair)
                   (let $x (small-digit)
                        (let $y (small-digit)
                             (if (not-equal $x $y)
                                 ($x $y)
                                 (empty)))))
                !(solve-pair)
                "#,
        )
        .unwrap();

        let result = run_state(accumulated, compiled).unwrap();

        // Should produce pairs where x != y
        assert!(!result.output.is_empty());
    }

    #[test]
    fn test_run_state_constraint_solving_triple() {
        let accumulated = MettaState::new_empty();
        let compiled = compile(
            r#"
                (= (small-digit) 1)
                (= (small-digit) 2)
                (= (small-digit) 3)
                (= (not-equal $x $y)
                   (if (== $x $y) (empty) True))
                (= (solve-triple)
                   (let $x (small-digit)
                        (if (== $x 1)
                            (let $y (small-digit)
                                 (if (not-equal $x $y)
                                     (let $z (small-digit)
                                          (if (and (not-equal $x $z) (not-equal $y $z))
                                              ($x $y $z)
                                              (empty)))
                                     (empty)))
                            (let $y (small-digit)
                                 (if (not-equal $x $y)
                                     ($x $y 1)
                                     (empty))))))
                !(solve-triple)
                "#,
        )
        .unwrap();

        let result = run_state(accumulated, compiled).unwrap();

        // Should produce valid triples with constraints
        assert!(!result.output.is_empty());
    }

    // Knowledge Base Operations
    #[test]
    fn test_run_state_entity_relations() {
        let accumulated = MettaState::new_empty();
        let compiled = compile(
            r#"
                (works alice acme)
                (works bob beta)
                (friends alice carol)
                (located acme SF)
                (located beta NYC)
                (= (find-colleagues $person)
                   (match &self (works $person $company)
                          (match &self (works $other $company)
                                 (if (== $person $other) (empty) $other))))
                !(find-colleagues alice)
                "#,
        )
        .unwrap();

        let result = run_state(accumulated, compiled).unwrap();

        assert!(!result.output.is_empty());
    }

    #[test]
    fn test_run_state_complex_pattern_matching() {
        let accumulated = MettaState::new_empty();
        let compiled = compile(
            r#"
                (Parent Tom Bob)
                (Parent Pam Bob)
                (Parent Tom Liz)
                (Parent Bob Ann)
                (= (get-parent-entries $parent $child)
                   (match &self (Parent $parent $child) (Parent $parent $child)))
                !(get-parent-entries Tom $child)
                "#,
        )
        .unwrap();

        let result = run_state(accumulated, compiled).unwrap();

        // Should find all children of Tom
        assert!(!result.output.is_empty());
    }

    #[test]
    fn test_run_state_nested_queries() {
        let accumulated = MettaState::new_empty();
        let compiled = compile(
            r#"
                (Parent Tom Bob)
                (Parent Bob Ann)
                (Likes Bob Ann)
                (= (find-liked-grandchildren $grandparent)
                   (match &self (Parent $grandparent $parent)
                          (match &self (Parent $parent $child)
                                 (match &self (Likes $parent $child) $child))))
                !(find-liked-grandchildren Tom)
                "#,
        )
        .unwrap();

        let result = run_state(accumulated, compiled).unwrap();

        assert!(!result.output.is_empty());
    }

    #[test]
    fn test_run_state_rule_with_multiple_matches() {
        let accumulated = MettaState::new_empty();
        let compiled = compile(
            r#"
                (Parent Tom Bob)
                (Parent Pam Bob)
                (Parent Bob Ann)
                (Parent Bob Pat)
                (= (get-all-children $parent)
                   (match &self (Parent $parent $child) $child))
                !(get-all-children Bob)
                "#,
        )
        .unwrap();

        let result = run_state(accumulated, compiled).unwrap();

        // Should find both Ann and Pat
        assert!(!result.output.is_empty());
    }

    // Async tests for space operations
    #[cfg(feature = "async")]
    #[tokio::test]
    async fn test_run_state_async_add_facts_then_query() {
        let accumulated = MettaState::new_empty();
        let compiled = compile(
            r#"
                (Parent Tom Bob)
                (Parent Bob Ann)
                (= (grandparent $gp $gc)
                   (match &self (Parent $gp $p)
                          (match &self (Parent $p $gc) True)))
                !(grandparent Tom Ann)
                "#,
        )
        .unwrap();

        let result = run_state_async(accumulated, compiled).await.unwrap();

        assert!(!result.output.is_empty());
    }

    #[cfg(feature = "async")]
    #[tokio::test]
    async fn test_run_state_async_parallel_queries() {
        let accumulated = MettaState::new_empty();
        let compiled = compile(
            r#"
                (Parent Tom Bob)
                (Parent Pam Bob)
                (Parent Bob Ann)
                (= (get-parents $child)
                   (match &self (Parent $parent $child) $parent))
                !(get-parents Bob)
                !(get-parents Ann)
                "#,
        )
        .unwrap();

        let result = run_state_async(accumulated, compiled).await.unwrap();

        // Both queries should execute in parallel
        assert!(!result.output.is_empty());
    }

    #[test]
    fn test_run_state_facts_only_no_output() {
        let accumulated = MettaState::new_empty();
        let compiled = compile(
            r#"
                (Parent Tom Bob)
                (Parent Pam Bob)
                (Parent Bob Ann)
                "#,
        )
        .unwrap();

        let result = run_state(accumulated, compiled).unwrap();

        // Facts are added to space but produce no output
        assert_eq!(result.output.len(), 0);
    }

    #[test]
    fn test_run_state_mixed_facts_and_rules() {
        let accumulated = MettaState::new_empty();
        let compiled = compile(
            r#"
                (Parent Tom Bob)
                (Parent Bob Ann)
                (= (grandparent $gp $gc)
                   (match &self (Parent $gp $p)
                          (match &self (Parent $p $gc) True)))
                !(grandparent Tom Ann)
                "#,
        )
        .unwrap();

        let result = run_state(accumulated, compiled).unwrap();

        assert!(!result.output.is_empty());
>>>>>>> 9fddd302
    }
}<|MERGE_RESOLUTION|>--- conflicted
+++ resolved
@@ -12,7 +12,6 @@
 /// `pathmap_par_integration` module, not the JSON functions here.
 use crate::backend::models::{MettaState, MettaValue};
 
-<<<<<<< HEAD
 /// Safe compilation wrapper that never fails
 ///
 /// This function wraps the `compile()` function and provides improved error handling
@@ -194,8 +193,6 @@
     )
 }
 
-=======
->>>>>>> 9fddd302
 /// Run compiled state against accumulated state
 ///
 /// This is the core evaluation function for REPL-style interaction.
@@ -390,7 +387,6 @@
     use crate::backend::models::MettaValue;
 
     #[test]
-<<<<<<< HEAD
     fn test_metta_state_to_json() {
         let src = "(+ 1 2)";
         let state = compile(src).unwrap();
@@ -505,8 +501,6 @@
     }
 
     #[test]
-=======
->>>>>>> 9fddd302
     fn test_run_state_simple() {
         let accumulated = MettaState::new_empty();
         let compiled = compile("!(+ 1 2)").unwrap();
@@ -593,7 +587,6 @@
         assert_eq!(result.output[1], MettaValue::Long(20));
     }
 
-<<<<<<< HEAD
     #[test]
     fn test_ground_facts_not_in_output() {
         // Regression test: verify ground facts are NOT added to output
@@ -612,24 +605,6 @@
         assert_eq!(accumulated.output.len(), 2);
     }
 
-    #[cfg(feature = "async")]
-    #[tokio::test]
-    async fn test_ground_facts_not_in_output_async() {
-        // Regression test: verify ground facts are NOT added to output (async version)
-        let mut accumulated = MettaState::new_empty();
-
-        // Add ground facts
-        let compiled1 = compile("(connected room_a room_b) (connected room_b room_c)").unwrap();
-        accumulated = run_state_async(accumulated, compiled1).await.unwrap();
-        // Ground facts should NOT produce output
-        assert_eq!(accumulated.output.len(), 0);
-
-        // Verify ground facts are in environment (can be queried)
-        let compiled2 = compile("!(match &self (connected $from $to) ($from $to))").unwrap();
-        accumulated = run_state_async(accumulated, compiled2).await.unwrap();
-        // Now output should contain query results (2 matches)
-        assert_eq!(accumulated.output.len(), 2);
-=======
     #[cfg(feature = "async")]
     #[tokio::test]
     async fn test_run_state_async_multiple_rules_sequential() {
@@ -1094,6 +1069,25 @@
 
     #[cfg(feature = "async")]
     #[tokio::test]
+    async fn test_ground_facts_not_in_output_async() {
+        // Regression test: verify ground facts are NOT added to output (async version)
+        let mut accumulated = MettaState::new_empty();
+
+        // Add ground facts
+        let compiled1 = compile("(connected room_a room_b) (connected room_b room_c)").unwrap();
+        accumulated = run_state_async(accumulated, compiled1).await.unwrap();
+        // Ground facts should NOT produce output
+        assert_eq!(accumulated.output.len(), 0);
+
+        // Verify ground facts are in environment (can be queried)
+        let compiled2 = compile("!(match &self (connected $from $to) ($from $to))").unwrap();
+        accumulated = run_state_async(accumulated, compiled2).await.unwrap();
+        // Now output should contain query results (2 matches)
+        assert_eq!(accumulated.output.len(), 2);
+    }
+
+    #[cfg(feature = "async")]
+    #[tokio::test]
     async fn test_run_state_async_parallel_queries() {
         let accumulated = MettaState::new_empty();
         let compiled = compile(
@@ -1151,6 +1145,5 @@
         let result = run_state(accumulated, compiled).unwrap();
 
         assert!(!result.output.is_empty());
->>>>>>> 9fddd302
     }
 }